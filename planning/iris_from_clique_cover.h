#pragma once

#include <algorithm>
#include <memory>
#include <optional>
#include <vector>

#include "drake/common/parallelism.h"
#include "drake/geometry/meshcat.h"
#include "drake/geometry/optimization/convex_set.h"
#include "drake/geometry/optimization/hpolyhedron.h"
#include "drake/geometry/optimization/iris.h"
#include "drake/planning/graph_algorithms/max_clique_solver_base.h"
#include "drake/planning/graph_algorithms/max_clique_solver_via_mip.h"
#include "drake/planning/scene_graph_collision_checker.h"

namespace drake {
namespace planning {

struct IrisFromCliqueCoverOptions {
  /**
   * The options used on internal calls to Iris.  Currently, it is recommended
   * to only run Iris for one iteration when building from a clique so as to
   * avoid discarding the information gained from the clique.
   *
   * Note that `IrisOptions` can optionally include a meshcat instance to
   * provide debugging visualization. If this is provided `IrisFromCliqueCover`
   * will provide debug visualization in meshcat showing where in configuration
   * space it is drawing from. However, if the parallelism option is set to
   * allow more than 1 thread, then the debug visualizations of internal Iris
   * calls will be disabled. This is due to a limitation of drawing to meshcat
   * from outside the main thread.
   */
  geometry::optimization::IrisOptions iris_options{.iteration_limit = 1};

  /**
   * The fraction of the domain that must be covered before we terminate the
   * algorithm.
   */
  double coverage_termination_threshold{0.7};

  /**
   * The maximum number of iterations of the algorithm.
   */
  int iteration_limit{100};

  /**
   * The number of points to sample when testing coverage.
   */
  int num_points_per_coverage_check{static_cast<int>(1e3)};

  /**
   * The amount of parallelism to use. This algorithm makes heavy use of
   * parallelism at many points and thus it is highly recommended to set this to
   * the maximum tolerable parallelism.
   */
  Parallelism parallelism{Parallelism::Max()};

  /**
   * The minimum size of the cliques used to construct a region. If this is set
   * lower than the ambient dimension of the space we are trying to cover, then
   * this option will be overridden to be at least 1 + the ambient dimension.
   */
  int minimum_clique_size{3};

  /**
   * Number of points to sample when building visibilty cliques. If this option
   * is less than twice the minimum clique size, it will be overridden to be at
   * least twice the minimum clique size. If the algorithm ever fails to find a
   * single clique in a visibility round, then the number of points in a
   * visibility round will be doubled.
   */
  int num_points_per_visibility_round{200};

  /**
<<<<<<< HEAD
   * The max clique solver used. If parallelism is set to allow more than 1
   * thread, then this class **must** be implemented in C++.
   */
  std::unique_ptr<planning::graph_algorithms::MaxCliqueSolverBase>
      max_clique_solver{
          new planning::graph_algorithms::MaxCliqueSolverViaMip()};

  /**
=======
>>>>>>> 8a0145a0
   * The rank tolerance used for computing the
   * MinimumVolumeCircumscribedEllipsoid of a clique. See
   * @MinimumVolumeCircumscribedEllipsoid.
   */
  double rank_tol_for_minimum_volume_circumscribed_ellipsoid{1e-6};

  /**
   * The tolerance used for checking whether a point is contained inside an
   * HPolyhedron. See @ConvexSet::PointInSet.
   */
  double point_in_set_tol{1e-6};
};

/**
 * Cover the configuration space in Iris regions using the Visibility Clique
 * Cover Algorithm as described in
 *
 * P. Werner, A. Amice, T. Marcucci, D. Rus, R. Tedrake "Approximating Robot
 * Configuration Spaces with few Convex Sets using Clique Covers of Visibility
 * Graphs" In 2024 IEEE Internation Conference on Robotics and Automation.
 * https://arxiv.org/abs/2310.02875
 *
 * @param checker The collision checker containing the plant and its associated
 * scene_graph.
 * @param generator There are points in the algorithm requiring randomness. The
 * generator controls this source of randomness.
 * @param sets [in/out] initial sets covering the space (potentially empty).
 * The cover is written into this vector.
 * @param max_clique_solver The max clique solver used. If parallelism is set to
 * allow more than 1 thread, then this class **must** be implemented in C++. If
 * nullptr is passed as the `max_clique_solver`, then max clique will be solved
 * using an instance of MaxCliqueSolverViaMip with a conservative limit set on
 * the number of branch and bound nodes explored. This default solver will in
 * general use suboptimal cliques when constructing the greedy clique cover, but
 * is faster than solving the max clique problem to global optimality.
 *
 * Note that this method requires an implementation of a MaxCliqueSolverBase
 * which must be implemented in C++. The only solver of this kind implemented by
 * Drake is MaxCliqueSolverViaMip which requires the availability of a
 * Mixed-Integer Linear Programming solver (e.g. Gurobi and/or Mosek). We
 * recommend enabling those solvers if possible
 * (https://drake.mit.edu/bazel.html#proprietary_solvers). The method will throw
 * if MaxCliqueSolverViaMip cannot solve the max clique problem. @see
 * MaxCliqueSolverViaMip.
 */
void IrisInConfigurationSpaceFromCliqueCover(
    const CollisionChecker& checker, const IrisFromCliqueCoverOptions& options,
    RandomGenerator* generator,
    std::vector<geometry::optimization::HPolyhedron>* sets,
    const planning::graph_algorithms::MaxCliqueSolverBase* max_clique_solver =
        nullptr);

}  // namespace planning
}  // namespace drake<|MERGE_RESOLUTION|>--- conflicted
+++ resolved
@@ -73,17 +73,6 @@
   int num_points_per_visibility_round{200};
 
   /**
-<<<<<<< HEAD
-   * The max clique solver used. If parallelism is set to allow more than 1
-   * thread, then this class **must** be implemented in C++.
-   */
-  std::unique_ptr<planning::graph_algorithms::MaxCliqueSolverBase>
-      max_clique_solver{
-          new planning::graph_algorithms::MaxCliqueSolverViaMip()};
-
-  /**
-=======
->>>>>>> 8a0145a0
    * The rank tolerance used for computing the
    * MinimumVolumeCircumscribedEllipsoid of a clique. See
    * @MinimumVolumeCircumscribedEllipsoid.
@@ -130,7 +119,8 @@
  * MaxCliqueSolverViaMip.
  */
 void IrisInConfigurationSpaceFromCliqueCover(
-    const CollisionChecker& checker, const IrisFromCliqueCoverOptions& options,
+    const CollisionChecker& checker,
+    const IrisFromCliqueCoverOptions& options,
     RandomGenerator* generator,
     std::vector<geometry::optimization::HPolyhedron>* sets,
     const planning::graph_algorithms::MaxCliqueSolverBase* max_clique_solver =
