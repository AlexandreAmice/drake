--- conflicted
+++ resolved
@@ -39,7 +39,6 @@
         np.testing.assert_array_equal(hpoly.A(), self.A)
         np.testing.assert_array_equal(hpoly.b(), self.b)
         self.assertTrue(hpoly.PointInSet(x=[0, 0, 0], tol=0.0))
-        self.assertFalse(hpoly.IsBounded())
         hpoly.AddPointInSetConstraints(self.prog, self.x)
         with self.assertRaisesRegex(
                 RuntimeError, ".*not implemented yet for HPolyhedron.*"):
@@ -47,12 +46,7 @@
 
         h_box = mut.optimization.HPolyhedron.MakeBox(
             lb=[-1, -1, -1], ub=[1, 1, 1])
-<<<<<<< HEAD
-        self.assertTrue(h_box.IntersectsWith(hpoly))
-        h_unit_box = mut.HPolyhedron.MakeUnitBox(dim=3)
-=======
         h_unit_box = mut.optimization.HPolyhedron.MakeUnitBox(dim=3)
->>>>>>> ca5c0af6
         np.testing.assert_array_equal(h_box.A(), h_unit_box.A())
         np.testing.assert_array_equal(h_box.b(), h_unit_box.b())
         self.assertIsInstance(
