import pydrake.math as mut

import itertools
import unittest

import numpy as np

from pydrake.autodiffutils import AutoDiffXd
from pydrake.common.test_utilities import meta, numpy_compare
from pydrake.symbolic import (
    Expression,
    MakeMatrixContinuousVariable,
    Monomial,
    Polynomial,
    Variable,
    Polynomial,
    Monomial
)


def _matmul_dtype_pairs():
    """Returns the list of type pairs (T1, T2) to use for testing functions
    that operate on a pair of matrix inputs. We'll test all pairs *except* we
    won't mix autodiff with symbolic.
    """
<<<<<<< HEAD
    # types = (float, AutoDiffXd, Variable, Expression, Polynomial, Monomial)
    types = (float, AutoDiffXd, Variable, Expression, Polynomial)
    for T1, T2 in itertools.product(types, types):
        has_autodiff = any([T in (AutoDiffXd,) for T in (T1, T2)])
        has_variable = any([T in (Variable,) for T in (T1, T2)])
        has_expr = any([T in (Expression,) for T in (T1, T2)])
        has_polynomial = any([T in (Polynomial, Monomial) for T in (T1, T2)])
        has_symbolic = has_variable or has_expr or has_polynomial
        if has_autodiff and has_symbolic:
=======
    types = (float, AutoDiffXd, Variable, Expression, Monomial, Polynomial)
    for T1, T2 in itertools.product(types, types):
        any_autodiff = any([T in (AutoDiffXd,) for T in (T1, T2)])
        all_nonsymbolic = all([T in (float, AutoDiffXd) for T in (T1, T2)])
        if any_autodiff and not all_nonsymbolic:
>>>>>>> 1621debb
            continue
        yield dict(T1=T1, T2=T2)


class MathOverloadsMatrixTest(unittest.TestCase,
                              metaclass=meta.ValueParameterizedTest):

    def _astype(self, M, dtype, name):
        """Returns matrix like M but with a new dtype."""
        assert M.dtype == np.float64, M.dtype
        if dtype is float:
            return M
        if dtype is AutoDiffXd:
            # Return a copy with a non-zero gradient.
            result = M.astype(dtype=AutoDiffXd)
            result[0, 0] = AutoDiffXd(M[0, 0], np.array([1.0]))
            return result
        if dtype is Variable:
            # Return a like-sized matrix of variables.
            return MakeMatrixContinuousVariable(*M.shape, name)
<<<<<<< HEAD
        if dtype is Expression:
            # Return a like-sized matrix of variables promoted to expressions.
            return self._astype(M, Variable, name).astype(dtype=Expression)
        if dtype is Polynomial:
            return self._astype(M, Variable, name).astype(dtype=Polynomial)
        if dtype is Monomial:
            return self._astype(M, Variable, name).astype(dtype=Monomial)
=======
        if dtype in (Expression, Polynomial, Monomial):
            # Return a like-sized matrix of variables promoted to the dtype.
            return self._astype(M, Variable, name).astype(dtype=dtype)
>>>>>>> 1621debb
        assert False

    @meta.run_with_multiple_values(_matmul_dtype_pairs())
    def test_matmul(self, *, T1, T2):
        # Create some sample data for A @ B == [[11.0]].
        A = np.array([[1.0, 2.0]])
        B = np.array([[3.0, 4.0]]).T

        # Convert the dtypes.
        A_T1 = self._astype(A, T1, "A")
        B_T2 = self._astype(B, T2, "B")

        # Compare the fast overload the slow fallback.
        actual = mut.matmul(A_T1, B_T2)
        expected = A_T1 @ B_T2
        self.assertEqual(actual.dtype, expected.dtype)
        numpy_compare.assert_equal(actual, expected)<|MERGE_RESOLUTION|>--- conflicted
+++ resolved
@@ -10,11 +10,9 @@
 from pydrake.symbolic import (
     Expression,
     MakeMatrixContinuousVariable,
-    Monomial,
+    Monomial
     Polynomial,
     Variable,
-    Polynomial,
-    Monomial
 )
 
 
@@ -23,23 +21,11 @@
     that operate on a pair of matrix inputs. We'll test all pairs *except* we
     won't mix autodiff with symbolic.
     """
-<<<<<<< HEAD
-    # types = (float, AutoDiffXd, Variable, Expression, Polynomial, Monomial)
-    types = (float, AutoDiffXd, Variable, Expression, Polynomial)
-    for T1, T2 in itertools.product(types, types):
-        has_autodiff = any([T in (AutoDiffXd,) for T in (T1, T2)])
-        has_variable = any([T in (Variable,) for T in (T1, T2)])
-        has_expr = any([T in (Expression,) for T in (T1, T2)])
-        has_polynomial = any([T in (Polynomial, Monomial) for T in (T1, T2)])
-        has_symbolic = has_variable or has_expr or has_polynomial
-        if has_autodiff and has_symbolic:
-=======
     types = (float, AutoDiffXd, Variable, Expression, Monomial, Polynomial)
     for T1, T2 in itertools.product(types, types):
         any_autodiff = any([T in (AutoDiffXd,) for T in (T1, T2)])
         all_nonsymbolic = all([T in (float, AutoDiffXd) for T in (T1, T2)])
         if any_autodiff and not all_nonsymbolic:
->>>>>>> 1621debb
             continue
         yield dict(T1=T1, T2=T2)
 
@@ -60,19 +46,9 @@
         if dtype is Variable:
             # Return a like-sized matrix of variables.
             return MakeMatrixContinuousVariable(*M.shape, name)
-<<<<<<< HEAD
-        if dtype is Expression:
-            # Return a like-sized matrix of variables promoted to expressions.
-            return self._astype(M, Variable, name).astype(dtype=Expression)
-        if dtype is Polynomial:
-            return self._astype(M, Variable, name).astype(dtype=Polynomial)
-        if dtype is Monomial:
-            return self._astype(M, Variable, name).astype(dtype=Monomial)
-=======
         if dtype in (Expression, Polynomial, Monomial):
             # Return a like-sized matrix of variables promoted to the dtype.
             return self._astype(M, Variable, name).astype(dtype=dtype)
->>>>>>> 1621debb
         assert False
 
     @meta.run_with_multiple_values(_matmul_dtype_pairs())
