--- conflicted
+++ resolved
@@ -90,7 +90,6 @@
             py::arg("t_val"), py::arg("q_star_val")
             //             cls_doc.CalcLinkPoses
             )
-
         .def(
             "FindTOnPath", &Class::FindTOnPath, py::arg("start"), py::arg("end")
             //             cls_doc.CalcLinkPoses
@@ -145,15 +144,7 @@
   // SeparatingPlane
   py::class_<multibody::SeparatingPlane>(
       m, "SeparatingPlane", doc.SeparatingPlane.doc)
-<<<<<<< HEAD
-//      .def_readonly("a", &SeparatingPlane::a, doc.SeparatingPlane.a.doc)
-      .def("a",
-                    [](const SeparatingPlane* self){
-          return self->a;
-      }, doc.SeparatingPlane.a.doc)
-=======
       .def_readonly("a", &SeparatingPlane::a, py_rvp::copy, doc.SeparatingPlane.a.doc)
->>>>>>> 2f6dc758
       .def_readonly("b", &SeparatingPlane::b, doc.SeparatingPlane.b.doc)
       .def_readonly("positive_side_polytope",
           &SeparatingPlane::positive_side_polytope,
@@ -165,17 +156,7 @@
           doc.SeparatingPlane.expressed_link.doc)
       .def_readonly(
           "order", &SeparatingPlane::order, doc.SeparatingPlane.order.doc)
-<<<<<<< HEAD
-      .def("decision_variables",
-                    [](const SeparatingPlane* self){
-          return self->decision_variables;
-      }, doc.SeparatingPlane.decision_variables.doc);
-//      .def_readonly("decision_variables", &SeparatingPlane::decision_variables,
-//          doc.SeparatingPlane.decision_variables.doc);
-
-=======
       .def_readonly("decision_variables", &SeparatingPlane::decision_variables, py_rvp::copy, doc.SeparatingPlane.a.doc);
->>>>>>> 2f6dc758
 
   // PlaneSide
   py::enum_<PlaneSide>(m, "PlaneSide", doc.PlaneSide.doc)
@@ -293,7 +274,14 @@
           &CspaceFreeRegion::BinarySearchOption::multi_thread,
           doc.CspaceFreeRegion.BinarySearchOption.multi_thread.doc);
 
-<<<<<<< HEAD
+  //CspaceFreeRegionSolution
+  py::class_<CspaceFreeRegionSolution>(m, "CspaceFreeRegionSolution", doc.CspaceFreeRegionSolution.doc)
+      .def_readwrite("C", &CspaceFreeRegionSolution::C, doc.CspaceFreeRegionSolution.C.doc)
+      .def_readwrite("d", &CspaceFreeRegionSolution::d, doc.CspaceFreeRegionSolution.d.doc)
+      .def_readwrite("P", &CspaceFreeRegionSolution::P, doc.CspaceFreeRegionSolution.P.doc)
+      .def_readwrite("q", &CspaceFreeRegionSolution::q, doc.CspaceFreeRegionSolution.q.doc)
+      .def_readwrite("separating_planes", &CspaceFreeRegionSolution::separating_planes,
+                     doc.CspaceFreeRegionSolution.separating_planes.doc);
   // VectorBisectionSearchOption
   py::class_<CspaceFreeRegion::VectorBisectionSearchOption>(m,
       "VectorBisectionSearchOption",
@@ -338,16 +326,6 @@
           &CspaceFreeRegion::InterleavedRegionSearchOptions::use_vector_bisection_search,
           doc.CspaceFreeRegion.InterleavedRegionSearchOptions.use_vector_bisection_search.doc);
 
-=======
-  //CspaceFreeRegionSolution
-  py::class_<CspaceFreeRegionSolution>(m, "CspaceFreeRegionSolution", doc.CspaceFreeRegionSolution.doc)
-      .def_readwrite("C", &CspaceFreeRegionSolution::C, doc.CspaceFreeRegionSolution.C.doc)
-      .def_readwrite("d", &CspaceFreeRegionSolution::d, doc.CspaceFreeRegionSolution.d.doc)
-      .def_readwrite("P", &CspaceFreeRegionSolution::P, doc.CspaceFreeRegionSolution.P.doc)
-      .def_readwrite("q", &CspaceFreeRegionSolution::q, doc.CspaceFreeRegionSolution.q.doc)
-      .def_readwrite("separating_planes", &CspaceFreeRegionSolution::separating_planes,
-                     doc.CspaceFreeRegionSolution.separating_planes.doc);
->>>>>>> 2f6dc758
   // CspaceFreeRegion
   py::class_<CspaceFreeRegion> cspace_cls(
       m, "CspaceFreeRegion", doc.CspaceFreeRegion.doc);
@@ -536,12 +514,12 @@
               const std::optional<Eigen::MatrixXd>& q_inner_pts,
               const std::optional<std::pair<Eigen::MatrixXd, Eigen::VectorXd>>&
                   inner_polytope) {
-            Eigen::VectorXd d_final;
+            CspaceFreeRegionSolution cspace_free_region_solution;
             self->CspacePolytopeBisectionSearchVector(q_star,
                 filtered_collision_pairs, C, d_init,
                 vector_bisection_search_option, solver_options, q_inner_pts,
-                inner_polytope, &d_final);
-            return d_final;
+                inner_polytope, &cspace_free_region_solution);
+            return cspace_free_region_solution;
           },
           py::arg("q_star"), py::arg("filtered_collision_pairs"), py::arg("C"),
           py::arg("d_init"), py::arg("vector_bisection_search_option"),
@@ -562,16 +540,12 @@
               const std::optional<Eigen::MatrixXd>& q_inner_pts,
               const std::optional<std::pair<Eigen::MatrixXd, Eigen::VectorXd>>&
                   inner_polytope) {
-            Eigen::MatrixXd C_final;
-            Eigen::VectorXd d_final;
-            Eigen::MatrixXd P_final;
-            Eigen::VectorXd q_final;
-            std::vector<SeparatingPlane> separating_planes_sol;
+            CspaceFreeRegionSolution cspace_free_region_solution;
             self->InterleavedCSpacePolytopeSearch(q_star,
                 filtered_collision_pairs, C_init, d_init,
                 interleaved_region_search_options, solver_options, q_inner_pts,
-                inner_polytope, &C_final, &d_final, &P_final, &q_final, &separating_planes_sol);
-            return std::make_tuple(C_final, d_final, P_final, q_final, separating_planes_sol);
+                inner_polytope, &cspace_free_region_solution);
+            return cspace_free_region_solution;
           },
           py::arg("q_star"), py::arg("filtered_collision_pairs"),
           py::arg("C_init"), py::arg("d_init"),
