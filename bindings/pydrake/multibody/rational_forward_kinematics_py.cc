--- conflicted
+++ resolved
@@ -72,47 +72,6 @@
             //             cls_doc.CalcLinkPoses
             )
         .def("ComputeTValue",
-<<<<<<< HEAD
-             overload_cast_explicit<
-                 Eigen::VectorXd,
-                 const Eigen::Ref<const Eigen::VectorXd>&,
-                 const Eigen::Ref<const Eigen::VectorXd>&,
-                 bool>(
-          &Class::ComputeTValue), py::arg("q_val"),
-            py::arg("q_star_val"), py::arg("clamp_angle") = false
-            //             cls_doc.CalcLinkPoses
-            )
-          // TODO (amice): figure out how to bind the symbolic version of this function
-//        .def("ComputeTValue",
-//             overload_cast_explicit<
-//                 drake::VectorX<symbolic::Expression>,
-//                 const Eigen::Ref<const drake::VectorX<symbolic::Expression>>&,
-//                 const Eigen::Ref<const Eigen::MatrixXd>&,
-//                 bool>(
-//          &Class::ComputeTValue), py::arg("q_val"),
-//            py::arg("q_star_val"), py::arg("clamp_angle") = false
-//            //             cls_doc.CalcLinkPoses
-//            )
-        .def("ComputeQValue",
-             overload_cast_explicit<
-                 Eigen::VectorXd,
-                 const Eigen::Ref<const Eigen::VectorXd>&,
-                 const Eigen::Ref<const Eigen::VectorXd>&>
-          (&Class::ComputeQValue), py::arg("t_val"),
-            py::arg("q_star_val")
-            //             cls_doc.CalcLinkPoses
-            )
-            // TODO (amice): figure out how to bind the symbolic version of this function
-//        .def("ComputeQValue",
-//             overload_cast_explicit<
-//                 drake::VectorX<symbolic::Expression>,
-//                 const Eigen::Ref<const Eigen::VectorXd>&,
-//                 const Eigen::Ref<const Eigen::VectorXd>&>
-//          (&Class::ComputeQValue), py::arg("t_val"),
-//            py::arg("q_star_val")
-//            //             cls_doc.CalcLinkPoses
-//            )
-=======
             overload_cast_explicit<Eigen::VectorXd,
                 const Eigen::Ref<const Eigen::VectorXd>&,
                 const Eigen::Ref<const Eigen::VectorXd>&, bool>(
@@ -131,7 +90,6 @@
             //             cls_doc.CalcLinkPoses
             )
 
->>>>>>> 1b004f0d
         .def(
             "FindTOnPath", &Class::FindTOnPath, py::arg("start"), py::arg("end")
             //             cls_doc.CalcLinkPoses
@@ -329,14 +287,6 @@
           &CspaceFreeRegion::GenerateLinkOnOneSideOfPlaneRationals,
           py::arg("q_star"), py::arg("filtered_collision_pairs"),
           doc.CspaceFreeRegion.GenerateLinkOnOneSideOfPlaneRationals.doc)
-<<<<<<< HEAD
-      .def_property_readonly("rational_forward_kinematics", &CspaceFreeRegion::rational_forward_kinematics,
-           doc.CspaceFreeRegion.rational_forward_kinematics.doc)
-      .def_property_readonly("plane_order", &CspaceFreeRegion::plane_order,
-           doc.CspaceFreeRegion.plane_order.doc)
-      .def_property_readonly("cspace_region_type", &CspaceFreeRegion::cspace_region_type,
-           doc.CspaceFreeRegion.cspace_region_type.doc);
-=======
       .def_property_readonly("rational_forward_kinematics",
           &CspaceFreeRegion::rational_forward_kinematics,
           doc.CspaceFreeRegion.rational_forward_kinematics.doc)
@@ -345,7 +295,6 @@
       .def_property_readonly("cspace_region_type",
           &CspaceFreeRegion::cspace_region_type,
           doc.CspaceFreeRegion.cspace_region_type.doc);
->>>>>>> 1b004f0d
   // CspacePolytopeTuple
   py::class_<CspaceFreeRegion::CspacePolytopeTuple>(cspace_cls,
       "CspacePolytopeTuple", doc.CspaceFreeRegion.CspacePolytopeTuple.doc)
