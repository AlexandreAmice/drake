--- conflicted
+++ resolved
@@ -119,48 +119,6 @@
 )
 
 drake_pybind_library(
-<<<<<<< HEAD
-    name = "geometry_py",
-    cc_deps = [
-        "//bindings/pydrake:documentation_pybind",
-        "//bindings/pydrake/common:default_scalars_pybind",
-        "//bindings/pydrake/common:deprecation_pybind",
-        "//bindings/pydrake/common:identifier_pybind",
-        "//bindings/pydrake/common:monostate_pybind",
-        "//bindings/pydrake/common:serialize_pybind",
-        "//bindings/pydrake/common:sorted_pair_pybind",
-        "//bindings/pydrake/common:type_pack",
-        "//bindings/pydrake/common:type_safe_index_pybind",
-        "//bindings/pydrake/common:value_pybind",
-    ],
-    cc_srcs = [
-        "geometry_py.cc",
-        "geometry_py.h",
-        "geometry_py_common.cc",
-        "geometry_py_hydro.cc",
-        "geometry_py_optimization.cc",
-        "geometry_py_optimization_dev.cc",
-        "geometry_py_render.cc",
-        "geometry_py_scene_graph.cc",
-        "geometry_py_visualizers.cc",
-    ],
-    package_info = PACKAGE_INFO,
-    py_data = [
-        "//setup:deepnote",
-    ],
-    py_deps = [
-        ":math_py",
-        ":module_py",
-        "//bindings/pydrake/solvers",
-        "//bindings/pydrake/systems:framework_py",
-        "//bindings/pydrake/systems:lcm_py",
-    ],
-    py_srcs = ["_geometry_extra.py"],
-)
-
-drake_pybind_library(
-=======
->>>>>>> 239f0a40
     name = "lcm_py",
     cc_deps = [
         "//bindings/pydrake:documentation_pybind",
@@ -497,117 +455,6 @@
 )
 
 drake_py_unittest(
-<<<<<<< HEAD
-    name = "frame_id_test",
-    deps = [
-        ":geometry_py",
-    ],
-)
-
-drake_py_unittest(
-    name = "geometry_common_test",
-    deps = [
-        ":geometry_py",
-        "//bindings/pydrake/common",
-        "//bindings/pydrake/common/test_utilities",
-        "//bindings/pydrake/multibody:parsing_py",
-        "//bindings/pydrake/multibody:plant_py",
-    ],
-)
-
-drake_py_unittest(
-    name = "geometry_hydro_test",
-    data = [
-        "//geometry:test_obj_files",
-    ],
-    deps = [
-        ":geometry_py",
-        "//bindings/pydrake/common/test_utilities",
-    ],
-)
-
-drake_py_unittest(
-    name = "geometry_optimization_test",
-    deps = [
-        ":geometry_py",
-        ":math_py",
-        "//bindings/pydrake/common/test_utilities:deprecation_py",
-        "//bindings/pydrake/common/test_utilities:pickle_compare_py",
-        "//bindings/pydrake/multibody:inverse_kinematics_py",
-        "//bindings/pydrake/multibody:parsing_py",
-        "//bindings/pydrake/multibody:plant_py",
-        "//bindings/pydrake/multibody:rational_py",
-        "//bindings/pydrake/solvers",
-    ],
-)
-
-drake_py_unittest(
-    name = "geometry_optimization_dev_test",
-    timeout = "long",
-    deps = [
-        ":geometry_py",
-        ":math_py",
-        "//bindings/pydrake/common/test_utilities:deprecation_py",
-        "//bindings/pydrake/common/test_utilities:pickle_compare_py",
-        "//bindings/pydrake/multibody:parsing_py",
-        "//bindings/pydrake/multibody:plant_py",
-        "//bindings/pydrake/multibody:rational_py",
-        "//bindings/pydrake/solvers",
-    ],
-)
-
-drake_py_unittest(
-    name = "geometry_render_test",
-    deps = [
-        ":geometry_py",
-        "//bindings/pydrake/common/test_utilities",
-        "//bindings/pydrake/systems:sensors_py",
-    ],
-)
-
-drake_py_unittest(
-    name = "geometry_render_engine_gl_test",
-    deps = [
-        ":geometry_py",
-        "//bindings/pydrake/common/test_utilities",
-    ],
-)
-
-drake_py_unittest(
-    name = "geometry_render_engine_subclass_test",
-    flaky = True,
-    deps = [
-        ":geometry_py",
-        "//bindings/pydrake/common/test_utilities",
-        "//bindings/pydrake/systems:sensors_py",
-    ],
-)
-
-drake_py_unittest(
-    name = "geometry_scene_graph_test",
-    deps = [
-        ":geometry_py",
-        "//bindings/pydrake/common/test_utilities",
-        "//bindings/pydrake/systems:sensors_py",
-    ],
-)
-
-drake_py_unittest(
-    name = "geometry_visualizers_test",
-    deps = [
-        ":geometry_py",
-        ":lcm_py",
-        ":perception_py",
-        "//bindings/pydrake/common/test_utilities",
-        "//bindings/pydrake/multibody:plant_py",
-        "//bindings/pydrake/systems:analysis_py",
-        "//bindings/pydrake/systems:lcm_py",
-    ],
-)
-
-drake_py_unittest(
-=======
->>>>>>> 239f0a40
     name = "lcm_test",
     deps = [
         ":lcm_py",
