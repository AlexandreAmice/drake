--- conflicted
+++ resolved
@@ -34,10 +34,6 @@
 
 using symbolic::Expression;
 using symbolic::Monomial;
-<<<<<<< HEAD
-using symbolic::Polynomial;
-=======
->>>>>>> 1621debb
 using symbolic::Variable;
 
 namespace {
@@ -628,11 +624,7 @@
   if constexpr (std::is_same_v<T, Expression>) {
     return "Expression";
   }
-<<<<<<< HEAD
-  if constexpr (std::is_same_v<T, Polynomial>) {
-=======
   if constexpr (std::is_same_v<T, symbolic::Polynomial>) {
->>>>>>> 1621debb
     return "Polynomial";
   }
   if constexpr (std::is_same_v<T, Monomial>) {
@@ -687,29 +679,6 @@
   bind.operator()<AutoDiffXd, double>();
   bind.operator()<AutoDiffXd, AutoDiffXd>();
 
-<<<<<<< HEAD
-  // Bind the Polynomial-related overloads.
-  bind.operator()<double, Polynomial>();
-  bind.operator()<Polynomial, double>();
-  bind.operator()<Monomial, Polynomial>();
-  bind.operator()<Polynomial, Monomial>();
-  bind.operator()<Polynomial, Polynomial>();
-  bind.operator()<Polynomial, Variable>();
-  bind.operator()<Variable, Polynomial>();
-  bind.operator()<Polynomial, Expression>();
-  bind.operator()<Expression, Polynomial>();
-
-  // Bind the Polynomial-related overloads.
-  bind.operator()<double, Monomial>();
-  bind.operator()<Monomial, double>();
-  // TODO(Alexandre.Amice) figure out the spelling for <Monomial, Monomial>
-  bind.operator()<Monomial, Variable>();
-  bind.operator()<Variable, Monomial>();
-  bind.operator()<Monomial, Expression>();
-  bind.operator()<Monomial, Polynomial>();
-
-  // Bind the Expression-related overloads.
-=======
   // Bind the symbolic expression family of overloads.
   //
   // The order here is important for choosing the most specific types (e.g., so
@@ -718,7 +687,6 @@
   // to the broadest type.
   //
   // - One operand is a double.
->>>>>>> 1621debb
   bind.operator()<double, Variable>();
   bind.operator()<Variable, double>();
   bind.operator()<double, Monomial>();
