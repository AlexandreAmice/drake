--- conflicted
+++ resolved
@@ -37,14 +37,6 @@
     KNEE_WEIGHT = 1;
 
     EARLY_CONTACT_ALLOWED_TIME = 0.4; % If a body is about to come into contact within the next [early_contact_allowed_time] seconds, then add an optional support that the controller can use if it senses force on that body
-<<<<<<< HEAD
-=======
-
-  end
-
-  properties(Access=protected)
-    toe_off_active = struct('right', false, 'left', false);
->>>>>>> 288acce8
   end
 
   methods
@@ -193,11 +185,7 @@
 
         qp_input.body_motion_data(j).ts = qp_input.body_motion_data(j).ts + obj.start_time;
 
-<<<<<<< HEAD
         if body_id == obj.robot_property_cache.body_ids.pelvis
-=======
-        if body_id == rpc.body_ids.pelvis
->>>>>>> 288acce8
           pelvis_has_tracking = true;
         end
 
