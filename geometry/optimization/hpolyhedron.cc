--- conflicted
+++ resolved
@@ -315,11 +315,8 @@
   return HPolyhedron(A_new, b_new);
 }
 
-<<<<<<< HEAD
-=======
-
-
->>>>>>> 1b004f0d
+
+
 bool HPolyhedron::DoPointInSet(const Eigen::Ref<const VectorXd>& x,
                                double tol) const {
   DRAKE_DEMAND(A_.cols() == x.size());
