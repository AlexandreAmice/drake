--- conflicted
+++ resolved
@@ -451,6 +451,19 @@
     return distance < other.distance;
   }
 };
+
+bool CheckTerminate(const IrisOptions& options, const HPolyhedron& P,
+                    const std::string& error_msg, const std::string& info_msg,
+                    const bool is_initial_region) {
+  if (options.termination_func && options.termination_func(P)) {
+    if (is_initial_region) {
+      throw std::runtime_error(error_msg);
+    }
+    log()->info(info_msg);
+    return true;
+  }
+  return false;
+}
 
 bool CheckTerminate(const IrisOptions& options, const HPolyhedron& P,
                     const std::string& error_msg, const std::string& info_msg,
@@ -711,11 +724,9 @@
   auto solver = solvers::MakeFirstAvailableSolver(
       {solvers::SnoptSolver::id(), solvers::IpoptSolver::id()});
 
-<<<<<<< HEAD
 
   auto mutable_context = plant.CreateDefaultContext();
   mutable_context->SetTimeStateAndParametersFrom(context);
-=======
   VectorXd guess = seed;
 
   // For debugging visualization.
@@ -737,7 +748,6 @@
       "IrisInConfigurationSpace: terminating iterations because "
       "options.termination_func returned false.";
 
->>>>>>> 3a107668
   while (true) {
     log()->info("IrisInConfigurationSpace iteration {}", iteration);
     int num_constraints = num_initial_constraints;
@@ -790,82 +800,6 @@
       MakeGuessFeasible(P_candidate, &guess);
     }
 
-<<<<<<< HEAD
-    if (!sample_point_requirement) break;
-
-    int consecutive__sample_failures = 0;
-    
-    
-    while (consecutive__sample_failures < options.num_collision_infeasible_samples) {
-      Eigen::VectorXd direction = SampleFromEllipsoid(E.A(), &generator);
-      
-      std::pair<Eigen::VectorXd, int> closest_collision_info = CollisionLineSearch(plant, mutable_context.get(), sorted_pairs, P_candidate, E.center(), direction);
-      Eigen::VectorXd collision_configuration = closest_collision_info.first;
-      int collision_pair_index = closest_collision_info.second;
-      auto pair_iterator = std::next(sorted_pairs.begin(), collision_pair_index);
-      const auto collision_pair = *pair_iterator;
-      if (collision_pair_index >= 0) { // pair is actually in collision
-        // const auto collision_pair = pairs[collision_pair_index];
-        
-        ClosestCollisionProgram prog(
-          same_point_constraint, *frames.at(collision_pair.geomA), *frames.at(collision_pair.geomB),
-          *sets.at(collision_pair.geomA), *sets.at(collision_pair.geomB), E,
-          A.topRows(num_constraints), b.head(num_constraints));
-
-        if (prog.Solve(*solver, collision_configuration, &closest)) {
-            AddTangentToPolytope(E, closest, options.configuration_space_margin,
-                                &A, &b, &num_constraints);
-            P_candidate =
-                HPolyhedron(A.topRows(num_constraints), b.head(num_constraints));
-            if (options.require_sample_point_is_contained) {
-              sample_point_requirement =
-                  A.row(num_constraints - 1) * sample <= b(num_constraints - 1);
-              if (!sample_point_requirement) break;
-            }
-            prog.UpdatePolytope(A.topRows(num_constraints),
-                                b.head(num_constraints));
-        } else {
-          log()->info("seeded SNOPT with feasible guess but did not get feasible soln"); // TODO(rhjiang) remove after debugging
-        }
-      } else {
-        ++consecutive__sample_failures;
-      }
-    }
-
-    // // Use the fast nonlinear optimizer until it fails
-    // // num_collision_infeasible_samples consecutive times.
-    // for (const auto& pair : sorted_pairs) {
-    //   int consecutive_failures = 0;
-    //   ClosestCollisionProgram prog(
-    //       same_point_constraint, *frames.at(pair.geomA), *frames.at(pair.geomB),
-    //       *sets.at(pair.geomA), *sets.at(pair.geomB), E,
-    //       A.topRows(num_constraints), b.head(num_constraints));
-    //   while (sample_point_requirement &&
-    //          consecutive_failures < options.num_collision_infeasible_samples) {
-    //     if (prog.Solve(*solver, guess, &closest)) {
-    //       consecutive_failures = 0;
-    //       AddTangentToPolytope(E, closest, options.configuration_space_margin,
-    //                            &A, &b, &num_constraints);
-    //       P_candidate =
-    //           HPolyhedron(A.topRows(num_constraints), b.head(num_constraints));
-    //       MakeGuessFeasible(P_candidate, options, closest, &guess);
-    //       if (options.require_sample_point_is_contained) {
-    //         sample_point_requirement =
-    //             A.row(num_constraints - 1) * sample <= b(num_constraints - 1);
-    //         if (!sample_point_requirement) break;
-    //       }
-    //       prog.UpdatePolytope(A.topRows(num_constraints),
-    //                           b.head(num_constraints));
-    //     } else {
-    //       ++consecutive_failures;
-    //     }
-    //     guess = P_candidate.UniformSample(&generator, guess);
-    //   }
-    // }
-
-    if (!sample_point_requirement) break;
-
-=======
     // Use the fast nonlinear optimizer until it fails
     // num_collision_infeasible_samples consecutive times.
     for (const auto& pair_w_distance : sorted_pairs) {
@@ -982,7 +916,6 @@
       }
     }
 
->>>>>>> 3a107668
     if (options.prog_with_additional_constraints) {
       counter_example_prog->UpdatePolytope(A.topRows(num_constraints),
                                            b.head(num_constraints));
