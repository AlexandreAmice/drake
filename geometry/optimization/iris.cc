--- conflicted
+++ resolved
@@ -817,30 +817,20 @@
     // First use a fast nonlinear optimizer to add as many constraint as it
     // can find.
     for (const auto& pair : sorted_pairs) {
-<<<<<<< HEAD
-=======
       int num_faces = 0;
->>>>>>> 1b004f0d
       while (sample_point_requirement &&
              FindClosestCollision(
                      same_point_constraint, *frames.at(pair.geomA),
                      *frames.at(pair.geomB), *sets.at(pair.geomA),
                      *sets.at(pair.geomB), E, A.topRows(num_constraints),
-<<<<<<< HEAD
-                     b.head(num_constraints), *solver, t_sample, &closest)) {
-=======
                      b.head(num_constraints), *solver, t_sample, &closest)&&
                      ((options.max_faces_per_collision_pair<0) || num_faces <= options.max_faces_per_collision_pair)) {
->>>>>>> 1b004f0d
         AddTangentToPolytope(E, closest, options, &A, &b, &num_constraints);
         if (options.require_sample_point_is_contained) {
           sample_point_requirement =
                   A.row(num_constraints - 1) * t_sample <= b(num_constraints - 1);
         }
-<<<<<<< HEAD
-=======
         num_faces++;
->>>>>>> 1b004f0d
       }
     }
 
@@ -870,11 +860,8 @@
     }
 
     if (!sample_point_requirement) {
-<<<<<<< HEAD
-=======
       // sample point is not contained so last inequality is bad.
       num_constraints--;
->>>>>>> 1b004f0d
       break;
     }
     P = HPolyhedron(A.topRows(num_constraints), b.head(num_constraints));
