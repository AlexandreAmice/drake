#pragma once

#include <memory>
#include <optional>
#include <vector>

#include "drake/common/drake_deprecated.h"
#include "drake/common/symbolic.h"
#include "drake/geometry/optimization/convex_set.h"
#include "drake/geometry/optimization/minkowski_sum.h"
#include "drake/geometry/optimization/cartesian_product.h"

#include "drake/geometry/optimization/hpolyhedron.h"
#include "drake/multibody/plant/multibody_plant.h"
#include "drake/multibody/rational_forward_kinematics/rational_forward_kinematics.h"


namespace drake {
namespace geometry {
namespace optimization {

using Eigen::MatrixXd;
using Eigen::Ref;
using Eigen::Vector3d;
using Eigen::VectorXd;
using math::RigidTransform;
using multibody::Body;
using multibody::Frame;
using multibody::JacobianWrtVariable;
using multibody::MultibodyPlant;
using symbolic::Expression;
using systems::Context;

/** Configuration options for the IRIS algorithm.

@ingroup geometry_optimization
*/
struct IrisOptions {
  IrisOptions() = default;

  /** The initial polytope is guaranteed to contain the point if that point is
  collision-free. However, the IRIS alternation objectives do not include (and
  can not easily include) a constraint that the original sample point is
  contained. Therefore, the IRIS paper recommends that if containment is a
  requirement, then the algorithm should simply terminate early if alternations
  would ever cause the set to not contain the point. */
  bool require_sample_point_is_contained{false};

  /** Maximum number of iterations. */
  int iteration_limit{100};

  /** IRIS will terminate if the change in the *volume* of the hyperellipsoid
  between iterations is less that this threshold. This termination condition can
  be disabled by setting to a negative value. */
  double termination_threshold{2e-2};  // from rdeits/iris-distro.

  /** IRIS will terminate if the change in the *volume* of the hyperellipsoid
  between iterations is less that this percent of the previouse best volume.
  This termination condition can be disabled by setting to a negative value. */
  double relative_termination_threshold{1e-3};  // from rdeits/iris-distro.

  // TODO(russt): Improve the implementation so that we can clearly document the
  // units for this margin.
  /** For IRIS in configuration space, we retreat by this margin from each
  C-space obstacle in order to avoid the possibility of requiring an infinite
  number of faces to approximate a curved boundary.
  */
  double configuration_space_margin{1e-2};

  /** For IRIS in configuration space, we use IbexSolver to rigorously confirm
  that regions are collision-free. This step may be computationally
  demanding, so we allow it to be disabled for a faster algorithm for obtaining
  regions without the rigorous guarantee. */
  bool enable_ibex = true;

  /** Maximum number of faces added per collision pair, per iteration. Setting this option to -1 
      imposes no limit. Default value is -1. */
  int max_faces_per_collision_pair{-1};

};

/** The IRIS (Iterative Region Inflation by Semidefinite programming) algorithm,
as described in

R. L. H. Deits and R. Tedrake, “Computing large convex regions of obstacle-free
space through semidefinite programming,” Workshop on the Algorithmic
Fundamentals of Robotics, Istanbul, Aug. 2014.
http://groups.csail.mit.edu/robotics-center/public_papers/Deits14.pdf

This algorithm attempts to locally maximize the volume of a convex polytope
representing obstacle-free space given a sample point and list of convex
obstacles. Rather than compute the volume of the polytope directly, the
algorithm maximizes the volume of an inscribed ellipsoid. It alternates between
finding separating hyperplanes between the ellipsoid and the obstacles and then
finding a new maximum-volume inscribed ellipsoid.

@param obstacles is a vector of convex sets representing the occupied space.
@param sample provides a point in the space; the algorithm is initialized using
a tiny sphere around this point. The algorithm is only guaranteed to succeed if
this sample point is collision free (outside of all obstacles), but in practice
the algorithm can often escape bad initialization (assuming the
require_sample_point_is_contained option is false).
@param domain describes the total region of interest; computed IRIS regions will
be inside this domain.  It must be bounded, and is typically a simple bounding
box (e.g. from HPolyhedron::MakeBox).

The @p obstacles, @p sample, and the @p domain must describe elements in the
same ambient dimension (but that dimension can be any positive integer).

@ingroup geometry_optimization
*/
HPolyhedron Iris(const ConvexSets& obstacles,
                 const Eigen::Ref<const Eigen::VectorXd>& sample,
                 const HPolyhedron& domain,
                 const IrisOptions& options = IrisOptions());


/** Constructs ConvexSet representations of obstacles for IRIS in 3D using the
geometry from a SceneGraph QueryObject. All geometry in the scene with a
proximity role, both anchored and dynamic, are consider to be *fixed* obstacles
frozen in the poses captured in the context used to create the QueryObject.

When multiple representations are available for a particular geometry (e.g. a
Box can be represented as either an HPolyhedron or a VPolytope), then this
method will prioritize the representation that we expect is most performant for
the current implementation of the IRIS algorithm.

@ingroup geometry_optimization
*/
ConvexSets MakeIrisObstacles(
    const QueryObject<double>& query_object,
    std::optional<FrameId> reference_frame = std::nullopt);

/** A variation of the Iris (Iterative Region Inflation by Semidefinite
programming) algorithm which finds collision-free regions in the *configuration
space* of @p plant.  @see Iris for details on the original algorithm.
The possibility of this configuration-space variant was suggested in the
original IRIS paper, but substantial new ideas have been employed here to
address the non-convexity of configuration-space obstacles; these will be
documented in a forth-coming publication.

@param plant describes the kinematics of configuration space.  It must be
connected to a SceneGraph in a systems::Diagram.
@param context is a context of the @p plant. The context must have the positions
of the plant set to the initialIRIS seed configuration.
@param options provides additional configuration options.  In particular,
`options.enabled_ibex` may have a significant impact on the runtime of the
algorithm.

@ingroup geometry_optimization
*/
HPolyhedron IrisInConfigurationSpace(
    const multibody::MultibodyPlant<double>& plant,
    const systems::Context<double>& context,
    const IrisOptions& options = IrisOptions());

/** A deprecated variation of the IrisInConfigurationSpace method where the
initial Iris seed configuration is provided explicitly instead of via the
context.

@ingroup geometry_optimization
*/
DRAKE_DEPRECATED("2022-03-01",
                 "Use IrisInConfigurationSpace() with sample set in context.")
HPolyhedron IrisInConfigurationSpace(
    const multibody::MultibodyPlant<double>& plant,
    const systems::Context<double>& context,
    const Eigen::Ref<const Eigen::VectorXd>& sample,
    const IrisOptions& options = IrisOptions());

struct IrisOptionsRationalSpace : public IrisOptions {
  IrisOptionsRationalSpace() = default;


  /** For IRIS in rational configuration space, we can certify that the regions are truly
   * collision free using SOS programming at the methods in
   * multibody/rational_forward_kinematics. Whether to do the certification
   * steps in the loop or not is an option*/
  bool certify_region_with_sos_during_generation = false;

  /** For IRIS in rational configuration space, we can certify that the regions are truly
   * collision free using SOS programming at the methods in
   * multibody/rational_forward_kinematics. We can do the certification
   * adjustments at one time at the end
   * TODO (amice): enforce that only one of certify_region_during_generation and certify_region_after_generation is true
   * TODO (amice): enforce that one of certify with ibex and certify with sos true
   * TODO (amice): set default true once we have the integration
   * */
  bool certify_region_with_sos_after_generation = false;

  /** For IRIS in rational configuration space we need a point around which to perform the stereographic projection
   * */
  std::optional<Eigen::VectorXd> q_star;
};

/** A variation of the Iris (Iterative Region Inflation by Semidefinite
programming) algorithm which finds collision-free regions in the *rational
parametrization of the configuration space* of @p plant. @see Iris for details
on the original algorithm. This is a reimplementation of
IrisInConfigurationSpace for the rational reparametrization

@param plant describes the kinematics of configuration space.  It must be
connected to a SceneGraph in a systems::Diagram.
@param context is a context of the @p plant. The context must have the positions
of the plant set to the initial IRIS seed configuration.
@param options provides additional configuration options.  In particular,
`options.certify_region_during_generation` vs
`options.certify_region_after_generation' can have an impact on computation time
@param starting_hpolyhedron is an optional argument to constrain the initial iris search. This defaults to the joint
 limits of the plants, but if there is a reason to constrain it further this option is provided.
@ingroup geometry_optimization
*/
HPolyhedron IrisInRationalConfigurationSpace(const multibody::MultibodyPlant<double> &plant,
                                             const systems::Context<double> &context,
                                             const IrisOptionsRationalSpace &options = IrisOptionsRationalSpace(),
                                             const std::optional<HPolyhedron> &starting_hpolyhedron = std::nullopt);



<<<<<<< HEAD
=======
// Takes q, p_AA, and p_BB and enforces that p_WA == p_WB.
class SamePointConstraint : public solvers::Constraint {
 public:
  DRAKE_NO_COPY_NO_MOVE_NO_ASSIGN(SamePointConstraint)

  SamePointConstraint(const MultibodyPlant<double>* plant,
                      const Context<double>& context)
      : solvers::Constraint(3, plant ? plant->num_positions() + 6 : 0,
                            Vector3d::Zero(), Vector3d::Zero()),
        plant_(plant),
        context_(plant->CreateDefaultContext()) {
    DRAKE_DEMAND(plant_ != nullptr);
    context_->SetTimeStateAndParametersFrom(context);
  }

  ~SamePointConstraint() override {}

  void set_frameA(const multibody::Frame<double>* frame) { frameA_ = frame; }

  void set_frameB(const multibody::Frame<double>* frame) { frameB_ = frame; }

  void EnableSymbolic() {
    if (symbolic_plant_ != nullptr) {
      return;
    }
    symbolic_plant_ = systems::System<double>::ToSymbolic(*plant_);
    symbolic_context_ = symbolic_plant_->CreateDefaultContext();
    symbolic_context_->SetTimeStateAndParametersFrom(*context_);
  }

 private:
  void DoEval(const Eigen::Ref<const Eigen::VectorXd>& x,
              Eigen::VectorXd* y) const override {
    DRAKE_DEMAND(frameA_ != nullptr);
    DRAKE_DEMAND(frameB_ != nullptr);
    VectorXd q = x.head(plant_->num_positions());
    Vector3d p_AA = x.template segment<3>(plant_->num_positions()),
             p_BB = x.template tail<3>();
    Vector3d p_WA, p_WB;
    plant_->SetPositions(context_.get(), q);
    plant_->CalcPointsPositions(*context_, *frameA_, p_AA,
                                plant_->world_frame(), &p_WA);
    plant_->CalcPointsPositions(*context_, *frameB_, p_BB,
                                plant_->world_frame(), &p_WB);
    *y = p_WA - p_WB;
  }

  // p_WA = X_WA(q)*p_AA
  // dp_WA = Jq_v_WA*dq + X_WA(q)*dp_AA
  void DoEval(const Eigen::Ref<const AutoDiffVecXd>& x,
              AutoDiffVecXd* y) const override {
    DRAKE_DEMAND(frameA_ != nullptr);
    DRAKE_DEMAND(frameB_ != nullptr);
    VectorX<AutoDiffXd> q = x.head(plant_->num_positions());
    Vector3<AutoDiffXd> p_AA = x.template segment<3>(plant_->num_positions()),
                        p_BB = x.template tail<3>();
    plant_->SetPositions(context_.get(), ExtractDoubleOrThrow(q));
    const RigidTransform<double>& X_WA =
        plant_->EvalBodyPoseInWorld(*context_, frameA_->body());
    const RigidTransform<double>& X_WB =
        plant_->EvalBodyPoseInWorld(*context_, frameB_->body());
    Eigen::Matrix3Xd Jq_v_WA(3, plant_->num_positions()),
        Jq_v_WB(3, plant_->num_positions());
    plant_->CalcJacobianTranslationalVelocity(
        *context_, JacobianWrtVariable::kQDot, *frameA_,
        ExtractDoubleOrThrow(p_AA), plant_->world_frame(),
        plant_->world_frame(), &Jq_v_WA);
    plant_->CalcJacobianTranslationalVelocity(
        *context_, JacobianWrtVariable::kQDot, *frameB_,
        ExtractDoubleOrThrow(p_BB), plant_->world_frame(),
        plant_->world_frame(), &Jq_v_WB);

    *y = X_WA.cast<AutoDiffXd>() * p_AA - X_WB.cast<AutoDiffXd>() * p_BB;
    // Now add it the dydq terms.  We don't use the standard autodiff tools
    // because these only impact a subset of the autodiff derivatives.
    for (int i = 0; i < 3; i++) {
      (*y)[i].derivatives().head(plant_->num_positions()) +=
          (Jq_v_WA.row(i) - Jq_v_WB.row(i)).transpose();
    }
  }

  void DoEval(const Ref<const VectorX<symbolic::Variable>>& x,
              VectorX<symbolic::Expression>* y) const override {
    DRAKE_DEMAND(symbolic_plant_ != nullptr);
    DRAKE_DEMAND(frameA_ != nullptr);
    DRAKE_DEMAND(frameB_ != nullptr);
    const Frame<Expression>& frameA =
        symbolic_plant_->get_frame(frameA_->index());
    const Frame<Expression>& frameB =
        symbolic_plant_->get_frame(frameB_->index());
    VectorX<Expression> q = x.head(plant_->num_positions());
    Vector3<Expression> p_AA = x.template segment<3>(plant_->num_positions()),
                        p_BB = x.template tail<3>();
    Vector3<Expression> p_WA, p_WB;
    symbolic_plant_->SetPositions(symbolic_context_.get(), q);
    symbolic_plant_->CalcPointsPositions(*symbolic_context_, frameA, p_AA,
                                         symbolic_plant_->world_frame(), &p_WA);
    symbolic_plant_->CalcPointsPositions(*symbolic_context_, frameB, p_BB,
                                         symbolic_plant_->world_frame(), &p_WB);
    *y = p_WA - p_WB;
  }

 protected:
  const MultibodyPlant<double>* const plant_;
  const multibody::Frame<double>* frameA_{nullptr};
  const multibody::Frame<double>* frameB_{nullptr};
  std::unique_ptr<Context<double>> context_;

  std::unique_ptr<MultibodyPlant<Expression>> symbolic_plant_{nullptr};
  std::unique_ptr<Context<Expression>> symbolic_context_{nullptr};
};


// takes t, p_AA, and p_BB and enforces that p_WA == p_WB
class SamePointConstraintRational : public SamePointConstraint{
  public:
    DRAKE_NO_COPY_NO_MOVE_NO_ASSIGN(SamePointConstraintRational)

    SamePointConstraintRational(
        const multibody::RationalForwardKinematics* rational_forward_kinematics_ptr,
        const Eigen::Ref<const Eigen::VectorXd>& q_star,
        const Context<double>& context)
        : SamePointConstraint(&rational_forward_kinematics_ptr->plant(), context),
        rational_forward_kinematics_ptr_(rational_forward_kinematics_ptr),
        q_star_(q_star)
        {}

    ~SamePointConstraintRational() override {}

 private:
  void DoEval(const Eigen::Ref<const Eigen::VectorXd>& x,
              Eigen::VectorXd* y) const override {
    DRAKE_DEMAND(frameA_ != nullptr);
    DRAKE_DEMAND(frameB_ != nullptr);
    VectorXd t = x.head(plant_->num_positions());
    VectorXd q = rational_forward_kinematics_ptr_->ComputeQValue(t, q_star_);
    Vector3d p_AA = x.template segment<3>(plant_->num_positions()),
             p_BB = x.template tail<3>();
    Vector3d p_WA, p_WB;
    plant_->SetPositions(context_.get(), q);
    plant_->CalcPointsPositions(*context_, *frameA_, p_AA,
                                plant_->world_frame(), &p_WA);
    plant_->CalcPointsPositions(*context_, *frameB_, p_BB,
                                plant_->world_frame(), &p_WB);
    *y = p_WA - p_WB;
  }


  void DoEval(const Eigen::Ref<const AutoDiffVecXd>& x,
              AutoDiffVecXd* y) const override {

    DRAKE_DEMAND(frameA_ != nullptr);
    DRAKE_DEMAND(frameB_ != nullptr);
    VectorX<AutoDiffXd> t = x.head(plant_->num_positions());
    VectorX<AutoDiffXd> q = rational_forward_kinematics_ptr_->ComputeQValue(t, q_star_);


    Vector3<AutoDiffXd> p_AA = x.template segment<3>(plant_->num_positions()),
                        p_BB = x.template tail<3>();
    plant_->SetPositions(context_.get(), ExtractDoubleOrThrow(q));
    const RigidTransform<double>& X_WA =
        plant_->EvalBodyPoseInWorld(*context_, frameA_->body());
    const RigidTransform<double>& X_WB =
        plant_->EvalBodyPoseInWorld(*context_, frameB_->body());
    Eigen::Matrix3Xd Jq_v_WA(3, plant_->num_positions()),
        Jq_v_WB(3, plant_->num_positions());
    plant_->CalcJacobianTranslationalVelocity(
        *context_, JacobianWrtVariable::kQDot, *frameA_,
        ExtractDoubleOrThrow(p_AA), plant_->world_frame(),
        plant_->world_frame(), &Jq_v_WA);
    plant_->CalcJacobianTranslationalVelocity(
        *context_, JacobianWrtVariable::kQDot, *frameB_,
        ExtractDoubleOrThrow(p_BB), plant_->world_frame(),
        plant_->world_frame(), &Jq_v_WB);
    Eigen::Matrix3Xd Jt_v_WA(3, plant_->num_positions()),
        Jt_v_WB(3, plant_->num_positions());
    for (int i = 0; i < plant_->num_positions(); i++){
      // dX_t_wa = J_q_WA * dq_dt
      Jt_v_WA.col(i) = Jq_v_WA.col(i)*q(i).derivatives()(i);
      Jt_v_WB.col(i) = Jq_v_WB.col(i)*q(i).derivatives()(i);
    }


    *y = X_WA.cast<AutoDiffXd>() * p_AA - X_WB.cast<AutoDiffXd>() * p_BB;
    // Now add it the dydq terms.  We don't use the standard autodiff tools
    // because these only impact a subset of the autodiff derivatives.
    for (int i = 0; i < 3; i++) {
      (*y)[i].derivatives().head(plant_->num_positions()) +=
          (Jt_v_WA.row(i) - Jt_v_WB.row(i)).transpose();
    }
  }

  void DoEval(const Ref<const VectorX<symbolic::Variable>>& x,
              VectorX<symbolic::Expression>* y) const override {
    DRAKE_DEMAND(symbolic_plant_ != nullptr);
    DRAKE_DEMAND(frameA_ != nullptr);
    DRAKE_DEMAND(frameB_ != nullptr);
    const Frame<Expression>& frameA =
        symbolic_plant_->get_frame(frameA_->index());
    const Frame<Expression>& frameB =
        symbolic_plant_->get_frame(frameB_->index());
    VectorX<Expression> t = x.head(plant_->num_positions());
    VectorX<Expression> q = rational_forward_kinematics_ptr_->ComputeQValue(t, q_star_);
    Vector3<Expression> p_AA = x.template segment<3>(plant_->num_positions()),
                        p_BB = x.template tail<3>();
    Vector3<Expression> p_WA, p_WB;
    symbolic_plant_->SetPositions(symbolic_context_.get(), q);
    symbolic_plant_->CalcPointsPositions(*symbolic_context_, frameA, p_AA,
                                         symbolic_plant_->world_frame(), &p_WA);
    symbolic_plant_->CalcPointsPositions(*symbolic_context_, frameB, p_BB,
                                         symbolic_plant_->world_frame(), &p_WB);
    *y = p_WA - p_WB;
  }
 protected:
  const multibody::RationalForwardKinematics* rational_forward_kinematics_ptr_;
  const Eigen::VectorXd q_star_;

};

class IrisConvexSetMaker final : public ShapeReifier {
 public:
  DRAKE_NO_COPY_NO_MOVE_NO_ASSIGN(IrisConvexSetMaker)

  IrisConvexSetMaker(const QueryObject<double>& query,
                     std::optional<FrameId> reference_frame)
      : query_{query}, reference_frame_{reference_frame} {};

  void set_reference_frame(const FrameId& reference_frame) {
    DRAKE_DEMAND(reference_frame.is_valid());
    *reference_frame_ = reference_frame;
  }

  void set_geometry_id(const GeometryId& geom_id) { geom_id_ = geom_id; }

  using ShapeReifier::ImplementGeometry;

  void ImplementGeometry(const Sphere&, void* data) {
    DRAKE_DEMAND(geom_id_.is_valid());
    auto& set = *static_cast<copyable_unique_ptr<ConvexSet>*>(data);
    set = std::make_unique<Hyperellipsoid>(query_, geom_id_, reference_frame_);
  }

  void ImplementGeometry(const Cylinder&, void* data) {
    DRAKE_DEMAND(geom_id_.is_valid());
    auto& set = *static_cast<copyable_unique_ptr<ConvexSet>*>(data);
    set =
        std::make_unique<CartesianProduct>(query_, geom_id_, reference_frame_);
  }

  void ImplementGeometry(const HalfSpace&, void* data) {
    DRAKE_DEMAND(geom_id_.is_valid());
    auto& set = *static_cast<copyable_unique_ptr<ConvexSet>*>(data);
    set = std::make_unique<HPolyhedron>(query_, geom_id_, reference_frame_);
  }

  void ImplementGeometry(const Box&, void* data) {
    DRAKE_DEMAND(geom_id_.is_valid());
    auto& set = *static_cast<copyable_unique_ptr<ConvexSet>*>(data);
    // Note: We choose HPolyhedron over VPolytope here, but the IRIS paper
    // discusses a significant performance improvement using a "least-distance
    // programming" instance from CVXGEN that exploited the VPolytope
    // representation.  So we may wish to revisit this.
    set = std::make_unique<HPolyhedron>(query_, geom_id_, reference_frame_);
  }

  void ImplementGeometry(const Capsule&, void* data) {
    DRAKE_DEMAND(geom_id_.is_valid());
    auto& set = *static_cast<copyable_unique_ptr<ConvexSet>*>(data);
    set = std::make_unique<MinkowskiSum>(query_, geom_id_, reference_frame_);
  }

  void ImplementGeometry(const Ellipsoid&, void* data) {
    DRAKE_DEMAND(geom_id_.is_valid());
    auto& set = *static_cast<copyable_unique_ptr<ConvexSet>*>(data);
    set = std::make_unique<Hyperellipsoid>(query_, geom_id_, reference_frame_);
  }

 private:
  const QueryObject<double>& query_{};
  std::optional<FrameId> reference_frame_{};
  GeometryId geom_id_{};
};
>>>>>>> 8d97f303

}  // namespace optimization
}  // namespace geometry
}  // namespace drake<|MERGE_RESOLUTION|>--- conflicted
+++ resolved
@@ -217,8 +217,6 @@
 
 
 
-<<<<<<< HEAD
-=======
 // Takes q, p_AA, and p_BB and enforces that p_WA == p_WB.
 class SamePointConstraint : public solvers::Constraint {
  public:
@@ -501,7 +499,6 @@
   std::optional<FrameId> reference_frame_{};
   GeometryId geom_id_{};
 };
->>>>>>> 8d97f303
 
 }  // namespace optimization
 }  // namespace geometry
