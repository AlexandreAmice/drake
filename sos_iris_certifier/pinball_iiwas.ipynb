--- conflicted
+++ resolved
@@ -142,7 +142,7 @@
    ],
    "source": [
     "do_viz = True\n",
-    "visualizer = IrisPlantVisualizer(plant, builder, scene_graph, viz_role=Role.kIllustration)\n",
+    "visualizer = IrisPlantVisualizer(plant, builder, scene_graph, viz_role=Role.kProximity)\n",
     "diagram = visualizer.diagram\n",
     "visualizer.visualize_collision_constraint(N = 30)"
    ]
@@ -157,11 +157,7 @@
     {
      "data": {
       "application/vnd.jupyter.widget-view+json": {
-<<<<<<< HEAD
-       "model_id": "ca69997133a34e0697ff9096ef660d4c",
-=======
        "model_id": "6f4b3048ff0b49c4a2ed0d322f5f0bc0",
->>>>>>> e9dd1150
        "version_major": 2,
        "version_minor": 0
       },
@@ -175,11 +171,7 @@
     {
      "data": {
       "application/vnd.jupyter.widget-view+json": {
-<<<<<<< HEAD
-       "model_id": "2c1e0090c3cd4710a2a60613eb9da863",
-=======
        "model_id": "010d8932aef24434afa25455df36cb47",
->>>>>>> e9dd1150
        "version_major": 2,
        "version_minor": 0
       },
@@ -193,11 +185,7 @@
     {
      "data": {
       "application/vnd.jupyter.widget-view+json": {
-<<<<<<< HEAD
-       "model_id": "b7e5f93990e1450d9d162942fe3631c9",
-=======
        "model_id": "e7591227dd114cb690031afa7c091f15",
->>>>>>> e9dd1150
        "version_major": 2,
        "version_minor": 0
       },
@@ -320,11 +308,7 @@
   },
   {
    "cell_type": "code",
-<<<<<<< HEAD
-   "execution_count": 10,
-=======
    "execution_count": 35,
->>>>>>> e9dd1150
    "metadata": {},
    "outputs": [],
    "source": [
@@ -359,9 +343,6 @@
   },
   {
    "cell_type": "code",
-<<<<<<< HEAD
-   "execution_count": 11,
-=======
    "execution_count": 36,
    "metadata": {},
    "outputs": [
@@ -562,7 +543,6 @@
   {
    "cell_type": "code",
    "execution_count": 38,
->>>>>>> e9dd1150
    "metadata": {},
    "outputs": [],
    "source": [
@@ -573,8 +553,7 @@
     "                                   rational_forward_kinematics.SeparatingPlaneOrder.kAffine,\n",
     "                                   rational_forward_kinematics.CspaceRegionType.kGenericPolytope)\n",
     "\n",
-    "scalar_edited_regions = []\n",
-    "vector_edited_regions = []\n",
+    "edited_regions = []\n",
     "filtered_collision_pairs = set()\n",
     "\n",
     "binary_search_options = rational_forward_kinematics.BinarySearchOption()\n",
@@ -591,7 +570,7 @@
     "solver_options = mp.SolverOptions()\n",
     "solver_options.SetOption(mp.CommonSolverOption.kPrintToConsole, 1)\n",
     "\n",
-    "def iris_scalar_handle(seed, domain):\n",
+    "def iris_handle(seed, domain):\n",
     "    seed_q = Ratfk.ComputeQValue(seed, np.zeros((3,))) \n",
     "    plant.SetPositions(plant.GetMyMutableContextFromRoot(context), seed_q)\n",
     "    region = IrisInRationalConfigurationSpace(plant, plant.GetMyContextFromRoot(context),\n",
@@ -611,211 +590,15 @@
     "#         cspace_free_region.CspacePolytopeBilinearAlternation(\n",
     "#             iris_options.q_star, filtered_collision_pairs, region.A(), b_feasible,\n",
     "#            bilinear_alternation_option, solver_options)\n",
-<<<<<<< HEAD
-    "    #C_final = np.vstack([C_final, P_joint_limits.A()])\n",
-    "    #d_final = np.concatenate([d_final, P_joint_limits.b()])\n",
-    "    #editted_regions.append(HPolyhedron(C_final, d_final))\n",
-    "    return region, HPolyhedron(region.A(), b_feasible) \n",
-    "\n",
-    "def iris_vector_handle(seed, domain):\n",
-    "    seed_q = Ratfk.ComputeQValue(seed, np.zeros((3,))) \n",
-    "    plant.SetPositions(plant.GetMyMutableContextFromRoot(context), seed_q)\n",
-    "    region = IrisInRationalConfigurationSpace(plant, plant.GetMyContextFromRoot(context),\n",
-    "                                              iris_options, domain)\n",
-    "    ellipse = region.MaximumVolumeInscribedEllipsoid()\n",
-    "    C = ellipse.A()\n",
-    "    radii2, R  =  np.linalg.eig(C.T @ C)\n",
-    "    radii = np.sqrt(radii2)\n",
-    "    binary_search_options.epsilon_min = FindEpsilonLower(limits_t[0], limits_t[1], region.A(), region.b())\n",
-    "    print(\"[IRIS +  CERT]: Eps min\", binary_search_options.epsilon_min)\n",
-    "    print(\"[IRIS +  CERT]: Region found, vol = \", ellipse.Volume(), \", halfaxis: \", radii)\n",
-    "    b_feasible = cspace_free_region.CspacePolytopeBisectionSearchVector(\n",
-    "                 iris_options.q_star, filtered_collision_pairs, region.A(), region.b(),\n",
-    "                 binary_search_options, solver_options)\n",
-    "    \n",
-    "#     C_final, d_final, P_final, q_final = \\\n",
-    "#         cspace_free_region.CspacePolytopeBilinearAlternation(\n",
-    "#             iris_options.q_star, filtered_collision_pairs, region.A(), b_feasible,\n",
-    "#            bilinear_alternation_option, solver_options)\n",
-    "    #C_final = np.vstack([C_final, P_joint_limits.A()])\n",
-    "    #d_final = np.concatenate([d_final, P_joint_limits.b()])\n",
-    "    #editted_regions.append(HPolyhedron(C_final, d_final))\n",
-=======
     "#     C_final = np.vstack([C_final, P_joint_limits.A()])\n",
     "#     d_final = np.concatenate([d_final, P_joint_limits.b()])\n",
     "#     editted_regions.append(HPolyhedron(C_final, d_final))\n",
->>>>>>> e9dd1150
     "    return region, HPolyhedron(region.A(), b_feasible) "
    ]
   },
   {
    "cell_type": "code",
-<<<<<<< HEAD
-   "execution_count": 12,
-   "metadata": {},
-   "outputs": [
-    {
-     "ename": "TypeError",
-     "evalue": "FindEpsilonLower(): incompatible function arguments. The following argument types are supported:\n    1. (t_lower: numpy.ndarray[numpy.float64[m, n], flags.f_contiguous], t_upper: numpy.ndarray[numpy.float64[m, 1]], C: numpy.ndarray[numpy.float64[m, 1]], d: numpy.ndarray[numpy.float64[m, 1]], t_inner: Optional[numpy.ndarray[numpy.float64[m, n]]] = None, inner_polytope: Optional[Tuple[numpy.ndarray[numpy.float64[m, n]], numpy.ndarray[numpy.float64[m, 1]]]] = None) -> float\n    2. (C: numpy.ndarray[numpy.float64[m, n], flags.f_contiguous], d: numpy.ndarray[numpy.float64[m, 1]], t_lower: numpy.ndarray[numpy.float64[m, 1]], t_upper: numpy.ndarray[numpy.float64[m, 1]], t_inner_pts: Optional[numpy.ndarray[numpy.float64[m, n]]] = None, inner_polytope: Optional[Tuple[numpy.ndarray[numpy.float64[m, n]], numpy.ndarray[numpy.float64[m, 1]]]] = None) -> float\n\nInvoked with: array([-1.13833271, -1.55740772, -1.13833271]), array([1.13833271, 1.55740772, 1.13833271]), array([[ 1.00000000e+00,  0.00000000e+00,  0.00000000e+00],\n       [ 0.00000000e+00,  1.00000000e+00,  0.00000000e+00],\n       [ 0.00000000e+00,  0.00000000e+00,  1.00000000e+00],\n       [-1.00000000e+00, -0.00000000e+00, -0.00000000e+00],\n       [-0.00000000e+00, -1.00000000e+00, -0.00000000e+00],\n       [-0.00000000e+00, -0.00000000e+00, -1.00000000e+00],\n       [ 5.15000439e-02, -3.07160453e-02, -9.98200516e-01],\n       [-1.28879397e-01,  1.24490265e-01, -9.83815163e-01],\n       [ 3.05857159e-02, -2.64144021e-02, -9.99183063e-01],\n       [ 9.36672302e-01, -3.50207079e-01, -8.65633922e-09],\n       [-1.96810187e-01,  3.89067274e-01, -8.99940224e-01],\n       [-2.19672824e-01,  3.45963911e-01, -9.12169295e-01],\n       [-2.19518081e-01,  3.41889372e-01, -9.13741468e-01],\n       [-2.18999661e-01,  3.31762537e-01, -9.17590741e-01],\n       [-2.00568216e-01,  4.01483709e-01, -8.93634837e-01],\n       [-2.09254349e-01,  4.25525418e-01, -8.80420772e-01],\n       [-2.10144873e-01,  4.21278290e-01, -8.82249247e-01],\n       [-2.12519398e-01,  4.08662324e-01, -8.87598226e-01],\n       [-2.08281517e-01,  4.29934995e-01, -8.78507091e-01],\n       [-7.32510844e-02,  6.02376232e-01, -7.94844107e-01],\n       [-1.92866479e-01,  4.86110646e-01, -8.52349084e-01],\n       [-1.91073578e-01,  4.90492544e-01, -8.50239938e-01],\n       [-1.94534408e-01,  4.81914487e-01, -8.54350509e-01],\n       [-1.99087998e-01,  4.69781756e-01, -8.60040157e-01],\n       [-2.10778524e-01,  4.31877626e-01, -8.76957314e-01],\n       [-2.12697799e-01,  1.66686031e-01, -9.62795624e-01],\n       [-2.14298997e-01,  2.50405104e-01, -9.44125640e-01],\n       [-2.43823995e-01,  3.21234822e-01, -9.15072701e-01],\n       [-7.74093009e-07,  1.47894774e-07,  1.00000000e+00],\n       [-9.99980527e-01, -6.24063389e-03, -1.86338453e-07],\n       [ 1.08436873e-07, -3.41615653e-07,  1.00000000e+00],\n       [-7.32452399e-01,  6.80818245e-01,  3.81223885e-08],\n       [-9.52027930e-08,  8.08851532e-10,  1.00000000e+00],\n       [-2.63845591e-07, -2.12049644e-07,  1.00000000e+00]]), array([ 1.13833271e+00,  1.55740772e+00,  1.13833271e+00,  1.13833271e+00,\n        1.55740772e+00,  1.13833271e+00,  5.94266438e-01,  3.71186150e-01,\n        5.82196190e-01,  9.44409628e-01,  1.70988806e-01,  2.82956443e-02,\n        3.20886984e-02,  4.18015877e-02, -5.41223132e-03, -7.90104398e-02,\n       -7.60845060e-02, -6.68995802e-02, -8.19574589e-02, -1.22370331e-01,\n       -1.40358793e-01, -1.42526707e-01, -1.38200425e-01, -1.31504988e-01,\n       -1.06369305e-01,  2.52380663e-01,  9.99694438e-02, -3.13765413e-04,\n        3.97449978e-01,  6.13262223e-01,  2.51550495e-01,  6.06036191e-02,\n        2.31811404e-01,  2.29735541e-01])",
-     "output_type": "error",
-     "traceback": [
-      "\u001b[0;31m---------------------------------------------------------------------------\u001b[0m",
-      "\u001b[0;31mTypeError\u001b[0m                                 Traceback (most recent call last)",
-      "\u001b[0;32m<ipython-input-12-031e409b638d>\u001b[0m in \u001b[0;36m<module>\u001b[0;34m\u001b[0m\n\u001b[0;32m----> 1\u001b[0;31m \u001b[0mregion_init\u001b[0m\u001b[0;34m,\u001b[0m \u001b[0mregion\u001b[0m \u001b[0;34m=\u001b[0m \u001b[0miris_scalar_handle\u001b[0m\u001b[0;34m(\u001b[0m\u001b[0mgoal\u001b[0m\u001b[0;34m,\u001b[0m \u001b[0mstarting_poly\u001b[0m\u001b[0;34m)\u001b[0m\u001b[0;34m\u001b[0m\u001b[0;34m\u001b[0m\u001b[0m\n\u001b[0m",
-      "\u001b[0;32m<ipython-input-11-a97cdfa5b39c>\u001b[0m in \u001b[0;36miris_scalar_handle\u001b[0;34m(seed, domain)\u001b[0m\n\u001b[1;32m     45\u001b[0m     \u001b[0mradii2\u001b[0m\u001b[0;34m,\u001b[0m \u001b[0mR\u001b[0m  \u001b[0;34m=\u001b[0m  \u001b[0mnp\u001b[0m\u001b[0;34m.\u001b[0m\u001b[0mlinalg\u001b[0m\u001b[0;34m.\u001b[0m\u001b[0meig\u001b[0m\u001b[0;34m(\u001b[0m\u001b[0mC\u001b[0m\u001b[0;34m.\u001b[0m\u001b[0mT\u001b[0m \u001b[0;34m@\u001b[0m \u001b[0mC\u001b[0m\u001b[0;34m)\u001b[0m\u001b[0;34m\u001b[0m\u001b[0;34m\u001b[0m\u001b[0m\n\u001b[1;32m     46\u001b[0m     \u001b[0mradii\u001b[0m \u001b[0;34m=\u001b[0m \u001b[0mnp\u001b[0m\u001b[0;34m.\u001b[0m\u001b[0msqrt\u001b[0m\u001b[0;34m(\u001b[0m\u001b[0mradii2\u001b[0m\u001b[0;34m)\u001b[0m\u001b[0;34m\u001b[0m\u001b[0;34m\u001b[0m\u001b[0m\n\u001b[0;32m---> 47\u001b[0;31m     \u001b[0mbinary_search_options\u001b[0m\u001b[0;34m.\u001b[0m\u001b[0mepsilon_min\u001b[0m \u001b[0;34m=\u001b[0m \u001b[0mFindEpsilonLower\u001b[0m\u001b[0;34m(\u001b[0m\u001b[0mlimits_t\u001b[0m\u001b[0;34m[\u001b[0m\u001b[0;36m0\u001b[0m\u001b[0;34m]\u001b[0m\u001b[0;34m,\u001b[0m \u001b[0mlimits_t\u001b[0m\u001b[0;34m[\u001b[0m\u001b[0;36m1\u001b[0m\u001b[0;34m]\u001b[0m\u001b[0;34m,\u001b[0m \u001b[0mregion\u001b[0m\u001b[0;34m.\u001b[0m\u001b[0mA\u001b[0m\u001b[0;34m(\u001b[0m\u001b[0;34m)\u001b[0m\u001b[0;34m,\u001b[0m \u001b[0mregion\u001b[0m\u001b[0;34m.\u001b[0m\u001b[0mb\u001b[0m\u001b[0;34m(\u001b[0m\u001b[0;34m)\u001b[0m\u001b[0;34m)\u001b[0m\u001b[0;34m\u001b[0m\u001b[0;34m\u001b[0m\u001b[0m\n\u001b[0m\u001b[1;32m     48\u001b[0m     \u001b[0mprint\u001b[0m\u001b[0;34m(\u001b[0m\u001b[0;34m\"[IRIS +  CERT]: Eps min\"\u001b[0m\u001b[0;34m,\u001b[0m \u001b[0mbinary_search_options\u001b[0m\u001b[0;34m.\u001b[0m\u001b[0mepsilon_min\u001b[0m\u001b[0;34m)\u001b[0m\u001b[0;34m\u001b[0m\u001b[0;34m\u001b[0m\u001b[0m\n\u001b[1;32m     49\u001b[0m     \u001b[0mprint\u001b[0m\u001b[0;34m(\u001b[0m\u001b[0;34m\"[IRIS +  CERT]: Region found, vol = \"\u001b[0m\u001b[0;34m,\u001b[0m \u001b[0mellipse\u001b[0m\u001b[0;34m.\u001b[0m\u001b[0mVolume\u001b[0m\u001b[0;34m(\u001b[0m\u001b[0;34m)\u001b[0m\u001b[0;34m,\u001b[0m \u001b[0;34m\", halfaxis: \"\u001b[0m\u001b[0;34m,\u001b[0m \u001b[0mradii\u001b[0m\u001b[0;34m)\u001b[0m\u001b[0;34m\u001b[0m\u001b[0;34m\u001b[0m\u001b[0m\n",
-      "\u001b[0;31mTypeError\u001b[0m: FindEpsilonLower(): incompatible function arguments. The following argument types are supported:\n    1. (t_lower: numpy.ndarray[numpy.float64[m, n], flags.f_contiguous], t_upper: numpy.ndarray[numpy.float64[m, 1]], C: numpy.ndarray[numpy.float64[m, 1]], d: numpy.ndarray[numpy.float64[m, 1]], t_inner: Optional[numpy.ndarray[numpy.float64[m, n]]] = None, inner_polytope: Optional[Tuple[numpy.ndarray[numpy.float64[m, n]], numpy.ndarray[numpy.float64[m, 1]]]] = None) -> float\n    2. (C: numpy.ndarray[numpy.float64[m, n], flags.f_contiguous], d: numpy.ndarray[numpy.float64[m, 1]], t_lower: numpy.ndarray[numpy.float64[m, 1]], t_upper: numpy.ndarray[numpy.float64[m, 1]], t_inner_pts: Optional[numpy.ndarray[numpy.float64[m, n]]] = None, inner_polytope: Optional[Tuple[numpy.ndarray[numpy.float64[m, n]], numpy.ndarray[numpy.float64[m, 1]]]] = None) -> float\n\nInvoked with: array([-1.13833271, -1.55740772, -1.13833271]), array([1.13833271, 1.55740772, 1.13833271]), array([[ 1.00000000e+00,  0.00000000e+00,  0.00000000e+00],\n       [ 0.00000000e+00,  1.00000000e+00,  0.00000000e+00],\n       [ 0.00000000e+00,  0.00000000e+00,  1.00000000e+00],\n       [-1.00000000e+00, -0.00000000e+00, -0.00000000e+00],\n       [-0.00000000e+00, -1.00000000e+00, -0.00000000e+00],\n       [-0.00000000e+00, -0.00000000e+00, -1.00000000e+00],\n       [ 5.15000439e-02, -3.07160453e-02, -9.98200516e-01],\n       [-1.28879397e-01,  1.24490265e-01, -9.83815163e-01],\n       [ 3.05857159e-02, -2.64144021e-02, -9.99183063e-01],\n       [ 9.36672302e-01, -3.50207079e-01, -8.65633922e-09],\n       [-1.96810187e-01,  3.89067274e-01, -8.99940224e-01],\n       [-2.19672824e-01,  3.45963911e-01, -9.12169295e-01],\n       [-2.19518081e-01,  3.41889372e-01, -9.13741468e-01],\n       [-2.18999661e-01,  3.31762537e-01, -9.17590741e-01],\n       [-2.00568216e-01,  4.01483709e-01, -8.93634837e-01],\n       [-2.09254349e-01,  4.25525418e-01, -8.80420772e-01],\n       [-2.10144873e-01,  4.21278290e-01, -8.82249247e-01],\n       [-2.12519398e-01,  4.08662324e-01, -8.87598226e-01],\n       [-2.08281517e-01,  4.29934995e-01, -8.78507091e-01],\n       [-7.32510844e-02,  6.02376232e-01, -7.94844107e-01],\n       [-1.92866479e-01,  4.86110646e-01, -8.52349084e-01],\n       [-1.91073578e-01,  4.90492544e-01, -8.50239938e-01],\n       [-1.94534408e-01,  4.81914487e-01, -8.54350509e-01],\n       [-1.99087998e-01,  4.69781756e-01, -8.60040157e-01],\n       [-2.10778524e-01,  4.31877626e-01, -8.76957314e-01],\n       [-2.12697799e-01,  1.66686031e-01, -9.62795624e-01],\n       [-2.14298997e-01,  2.50405104e-01, -9.44125640e-01],\n       [-2.43823995e-01,  3.21234822e-01, -9.15072701e-01],\n       [-7.74093009e-07,  1.47894774e-07,  1.00000000e+00],\n       [-9.99980527e-01, -6.24063389e-03, -1.86338453e-07],\n       [ 1.08436873e-07, -3.41615653e-07,  1.00000000e+00],\n       [-7.32452399e-01,  6.80818245e-01,  3.81223885e-08],\n       [-9.52027930e-08,  8.08851532e-10,  1.00000000e+00],\n       [-2.63845591e-07, -2.12049644e-07,  1.00000000e+00]]), array([ 1.13833271e+00,  1.55740772e+00,  1.13833271e+00,  1.13833271e+00,\n        1.55740772e+00,  1.13833271e+00,  5.94266438e-01,  3.71186150e-01,\n        5.82196190e-01,  9.44409628e-01,  1.70988806e-01,  2.82956443e-02,\n        3.20886984e-02,  4.18015877e-02, -5.41223132e-03, -7.90104398e-02,\n       -7.60845060e-02, -6.68995802e-02, -8.19574589e-02, -1.22370331e-01,\n       -1.40358793e-01, -1.42526707e-01, -1.38200425e-01, -1.31504988e-01,\n       -1.06369305e-01,  2.52380663e-01,  9.99694438e-02, -3.13765413e-04,\n        3.97449978e-01,  6.13262223e-01,  2.51550495e-01,  6.06036191e-02,\n        2.31811404e-01,  2.29735541e-01])"
-     ]
-    }
-   ],
-   "source": [
-    "region_init, region = iris_scalar_handle(goal, starting_poly)"
-   ]
-  },
-  {
-   "cell_type": "code",
-   "execution_count": null,
-   "metadata": {},
-   "outputs": [],
-   "source": [
-    "A, b = region.A(), region.b()\n",
-    "np.savetxt('start_reg_A.csv', A, delimiter=\",\")\n",
-    "np.savetxt('start_reg_b.csv', b, delimiter=\",\")"
-   ]
-  },
-  {
-   "cell_type": "code",
-   "execution_count": null,
-   "metadata": {},
-   "outputs": [],
-   "source": [
-    "visualizer.plot_regions([region_init, region], ellipses=None, region_suffix='3')"
-   ]
-  },
-  {
-   "cell_type": "code",
-   "execution_count": null,
-   "metadata": {},
-   "outputs": [],
-   "source": []
-  },
-  {
-   "cell_type": "code",
-   "execution_count": null,
-   "metadata": {},
-   "outputs": [],
-   "source": [
-    "\n"
-   ]
-  },
-  {
-   "cell_type": "code",
-   "execution_count": null,
-   "metadata": {},
-   "outputs": [],
-   "source": [
-    "region.PointInSet(start)"
-   ]
-  },
-  {
-   "cell_type": "code",
-   "execution_count": null,
-   "metadata": {},
-   "outputs": [],
-   "source": [
-    "iris_options = IrisOptionsRationalSpace()\n",
-    "iris_options.require_sample_point_is_contained = True\n",
-    "iris_options.iteration_limit = 20\n",
-    "iris_options.configuration_space_margin = 1e-5\n",
-    "iris_options.max_faces_per_collision_pair = 60\n",
-    "iris_options.termination_threshold = -1\n",
-    "iris_options.relative_termination_threshold = 0.05\n",
-    "iris_options.enable_ibex = False\n",
-    "iris_options.certify_region_with_sos_during_generation = False\n",
-    "iris_options.certify_region_with_sos_after_generation = False\n",
-    "\n",
-    "# seed_points_q = np.array([[0.0, 0, 0], # startpoint\n",
-    "#                         [0.8, 1.3, -0.8],  # blue low green up\n",
-    "#                         [0.1, 0.9, -1.2],     # green low other up\n",
-    "#                         [0.2, 1.6, -0.6],\n",
-    "#                         [-0.5, 1.9, -1.0]])    # passing\n",
-    "\n",
-    "seed_points_q = np.array([[0.0, 0, 0], # zero config\n",
-    "                        [0.8, 1.3, -0.8],  # START: blue low green up\n",
-    "                        [0.1, 0.9, -1.2],     # GOAL: green low other up\n",
-    "                        [0.2, 1.6, -0.6],\n",
-    "                        [-0.5, 1.9, -1.0]])    # passing\n",
-    "\n",
-    "\n",
-    "\n",
-    "\n",
-    "seed_points = np.array([Ratfk.ComputeTValue(seed_points_q[idx], np.zeros((3,)))\\\n",
-    "                        for idx in range(seed_points_q.shape[0])])\n",
-    "\n",
-    "start = seed_points[1,:]\n",
-    "goal = seed_points[2,:]\n",
-    "\n",
-    "#compute limits in t-space\n",
-    "limits_t = []\n",
-    "for q in [q_low, q_high]:\n",
-    "    limits_t.append(Ratfk.ComputeTValue(np.array(q), np.zeros((3,)) ))\n",
-    "    \n",
-    "starting_poly = HPolyhedron.MakeBox(limits_t[0], limits_t[1])\n",
-    "context = diagram.CreateDefaultContext()\n",
-    "\n",
-    "def iris_handle(seed, domain):\n",
-    "    seed_q = Ratfk.ComputeQValue(seed, np.zeros((3,))) \n",
-    "    plant.SetPositions(plant.GetMyMutableContextFromRoot(context), seed_q)\n",
-    "    return IrisInRationalConfigurationSpace(plant, plant.GetMyContextFromRoot(context),\n",
-    "                                              iris_options, domain)"
-   ]
-  },
-  {
-   "cell_type": "code",
-   "execution_count": null,
-   "metadata": {
-    "scrolled": true
-   },
-   "outputs": [],
-   "source": [
-    "RRTIRIS = rrtiris.RRTIRIS(start,\n",
-    "                          goal,\n",
-    "                          limits = limits_t,\n",
-    "                          default_iris_domain = starting_poly,\n",
-    "                          iris_handle = iris_handle,\n",
-    "                          offset_scaler = 0.8,\n",
-    "                          init_goal_sample_rate = 0.05,\n",
-    "                          goal_sample_rate_scaler = 0.1,\n",
-    "                          verbose = True,\n",
-    "                          plotcallback = None,\n",
-    "                          )\n",
-    "RRTIRIS.run(3)"
-   ]
-  },
-  {
-   "cell_type": "code",
-   "execution_count": null,
-   "metadata": {},
-   "outputs": [],
-   "source": [
-    "visualizer.plot_regions(RRTIRIS.node_regions, ellipses=None, region_suffix='1')\n",
-    "visualizer.plot_seedpoints(np.array(RRTIRIS.seed_points))"
-   ]
-  },
-  {
-   "cell_type": "code",
-   "execution_count": null,
-   "metadata": {},
-   "outputs": [],
-   "source": [
-    "visualizer.plot_regions([starting_poly])"
-   ]
-  },
-  {
-   "cell_type": "code",
-   "execution_count": null,
-=======
    "execution_count": 39,
->>>>>>> e9dd1150
    "metadata": {},
    "outputs": [
     {
