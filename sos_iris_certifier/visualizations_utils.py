--- conflicted
+++ resolved
@@ -210,11 +210,8 @@
     # First, prune region
     region = region.ReduceInequalities()
 
-<<<<<<< HEAD
-=======
     region = region.ReduceInequalities()
 
->>>>>>> 1b004f0d
     def project_and_triangulate(pts):
         n = np.cross(pts[0,:]-pts[1,:],pts[0,:]-pts[2,:])
         n = n / np.linalg.norm(n)
@@ -229,17 +226,6 @@
         return tri.simplices
 
     # Find feasible point in region
-<<<<<<< HEAD
-    prog = MathematicalProgram()
-    x = prog.NewContinuousVariables(3)
-    prog.AddConstraint(le(region.A()@x, region.b()))
-    result = Solve(prog)
-    if result.is_success():
-        x0 = result.GetSolution()
-    else:
-        print("Solve failed. No feasible point found in region.")
-
-=======
     # prog = MathematicalProgram()
     # x = prog.NewContinuousVariables(3)
     # prog.AddConstraint(le(region.A()@x, region.b()))
@@ -249,7 +235,6 @@
     # else:
     #    print("Solve failed. No feasible point found in region.")
     x0 = region.MaximumVolumeInscribedEllipsoid().center()
->>>>>>> 1b004f0d
     A = region.A()
     b = region.b() - A@x0
 
@@ -267,11 +252,7 @@
     vertices = t_v[:,1:] + x0  # vertices need to be moved back
 
     # only keep nonempty facets
-<<<<<<< HEAD
-    facets_with_duplicates = [np.array(list(facet)) for facet in poly.get_input_incidence() if list(facet)]
-=======
     facets_with_duplicates = [np.array(list(facet)) for facet in poly.get_input_incidence() if len(list(facet))>2]
->>>>>>> 1b004f0d
 
     # if facet is subset of any other facet, remove
     remove_idxs = []
@@ -290,14 +271,6 @@
     count = 0
     for idx, facet in enumerate(facets):
         tri = project_and_triangulate(vertices[facet])
-<<<<<<< HEAD
-
-        mesh_vertices.append(vertices[facet])
-        mesh_triangles.append(tri+count)
-        
-        count += vertices[facet].shape[0]
-
-=======
         verts = vertices[facet]
         idxs = tri+count
     #    print('it:', idx)
@@ -309,7 +282,6 @@
         count += vertices[facet].shape[0]
 
     # print('end')
->>>>>>> 1b004f0d
     mesh_vertices = np.concatenate(mesh_vertices, 0)
     mesh_triangles = np.concatenate(mesh_triangles, 0)
 
@@ -356,17 +328,6 @@
         c = colors[i]
         mat = meshcat.geometry.MeshLambertMaterial(color=rgb_to_hex(c), wireframe=False)
         mat.opacity = opacity
-<<<<<<< HEAD
-        plot_3d_poly(region=region,
-                           vis=vis['iris']['regions'+region_suffix],
-                           name=str(i),
-                           mat=mat)
-        # plot_3d_poly_marchingcubes(region=region,
-        #                    resolution=30,
-        #                    vis=vis['iris']['regions'+region_suffix],
-        #                    name=str(i),
-        #                    mat=mat)
-=======
         # plot_3d_poly(region=region,
         #                   vis=vis['iris']['regions'+region_suffix],
         #                   name=str(i),
@@ -376,7 +337,6 @@
                             vis=vis['iris']['regions'+region_suffix],
                             name=str(i),
                             mat=mat)
->>>>>>> 1b004f0d
         if ellipses is not None:
             C = ellipses[i].A()  # [:, (0,2,1)]
             d = ellipses[i].center()  # [[0,2,1]]
