# -*- python -*-
# This file contains rules for Bazel; see drake/doc/bazel.rst.

load(
    "@drake//tools/skylark:drake_cc.bzl",
    "drake_cc_binary",
    "drake_cc_googletest",
    "drake_cc_library",
    "drake_cc_package_library",
)
load("//tools/jupyter:jupyter_py.bzl", "drake_jupyter_py_binary")
load(
    "//tools/skylark:drake_py.bzl",
    "drake_py_library",
    "drake_py_unittest",
)

filegroup(
    name = "models",
    data = [
        "assets/box_small.urdf",
        "assets/double_pendulum_world.urdf",
        "assets/oneDOF_iiwa7_with_box_collision.sdf",
        "assets/single_pendulum_world.urdf",
        "assets/twoDOF_iiwa7_with_box_collision.sdf",
    ],
    visibility = ["//visibility:public"],
)

##########################################################
# LIBRARIES
##########################################################

drake_py_library(
    name = "visualizations_utils",
    srcs = [
        "visualizations_utils.py",
    ],
    visibility = ["//visibility:public"],
)

drake_py_library(
    name = "prm",
    srcs = [
        "prm.py",
    ],
    visibility = ["//visibility:public"],
)

drake_py_library(
    name = "iris_plant_visualizer",
    srcs = [
        "iris_plant_visualizer.py",
    ],
    visibility = ["//visibility:public"],
    deps = [
        "//bindings/pydrake",
    ],
)

drake_py_library(
<<<<<<< HEAD
    name = "iris_helpers",
    srcs = [
        "iris_helpers.py",
=======
    name = "iris_plant_visualizer2",
    srcs = [
        "iris_plant_visualizer2.py",
>>>>>>> e0e27d4e
    ],
    visibility = ["//visibility:public"],
    deps = [
        "//bindings/pydrake",
    ],
)

<<<<<<< HEAD

=======
>>>>>>> e0e27d4e
##########################################################
# NOTEBOOKS
##########################################################

drake_jupyter_py_binary(
    name = "pinball_iiwas",
    add_test_rule = 0,
    data = [
        "//C_Iris_Examples:models",
    ],
    deps = [
        "//C_Iris_Examples:iris_plant_visualizer",
        "//C_Iris_Examples:visualizations_utils",
        "//bindings/pydrake",
    ],
)

drake_jupyter_py_binary(
<<<<<<< HEAD
    name = "vprm_iris_seeding",
=======
    name = "pinball_iiwas_prm_certify",
>>>>>>> e0e27d4e
    add_test_rule = 0,
    data = [
        "//C_Iris_Examples:models",
    ],
    deps = [
<<<<<<< HEAD
        "//C_Iris_Examples:iris_plant_visualizer",
        "//C_Iris_Examples:visualizations_utils",
        "//bindings/pydrake",
        "iris_helpers"
    ],
)
=======
        "//C_Iris_Examples:iris_plant_visualizer2",
        "//C_Iris_Examples:prm",
        "//C_Iris_Examples:visualizations_utils",
        "//bindings/pydrake",
    ],
)

drake_jupyter_py_binary(
    name = "simple_pendulum_example",
    add_test_rule = 0,
    data = [
        "//C_Iris_Examples:models",
    ],
    deps = [
        "//C_Iris_Examples:iris_plant_visualizer2",
        "//C_Iris_Examples:prm",
        "//C_Iris_Examples:visualizations_utils",
        "//bindings/pydrake",
    ],
)

drake_jupyter_py_binary(
    name = "double_pendulum_example",
    add_test_rule = 0,
    data = [
        "//C_Iris_Examples:models",
    ],
    deps = [
        "//C_Iris_Examples:iris_plant_visualizer2",
        "//C_Iris_Examples:prm",
        "//C_Iris_Examples:visualizations_utils",
        "//bindings/pydrake",
    ],
)
>>>>>>> e0e27d4e
<|MERGE_RESOLUTION|>--- conflicted
+++ resolved
@@ -59,15 +59,9 @@
 )
 
 drake_py_library(
-<<<<<<< HEAD
     name = "iris_helpers",
     srcs = [
         "iris_helpers.py",
-=======
-    name = "iris_plant_visualizer2",
-    srcs = [
-        "iris_plant_visualizer2.py",
->>>>>>> e0e27d4e
     ],
     visibility = ["//visibility:public"],
     deps = [
@@ -75,10 +69,17 @@
     ],
 )
 
-<<<<<<< HEAD
+drake_py_library(
+    name = "iris_plant_visualizer2",
+    srcs = [
+        "iris_plant_visualizer2.py",
+    ],
+    visibility = ["//visibility:public"],
+    deps = [
+        "//bindings/pydrake",
+    ],
+)
 
-=======
->>>>>>> e0e27d4e
 ##########################################################
 # NOTEBOOKS
 ##########################################################
@@ -97,28 +98,29 @@
 )
 
 drake_jupyter_py_binary(
-<<<<<<< HEAD
-    name = "vprm_iris_seeding",
-=======
     name = "pinball_iiwas_prm_certify",
->>>>>>> e0e27d4e
     add_test_rule = 0,
     data = [
         "//C_Iris_Examples:models",
     ],
     deps = [
-<<<<<<< HEAD
+        "//C_Iris_Examples:iris_plant_visualizer2",
+        "//C_Iris_Examples:prm",
+        "//C_Iris_Examples:visualizations_utils",
+        "//bindings/pydrake",
+    ],
+)
+
+drake_jupyter_py_binary(
+    name = "vprm_iris_seeding",
+    data = [
+        "//C_Iris_Examples:models",
+    ],
+    deps = [
         "//C_Iris_Examples:iris_plant_visualizer",
         "//C_Iris_Examples:visualizations_utils",
         "//bindings/pydrake",
         "iris_helpers"
-    ],
-)
-=======
-        "//C_Iris_Examples:iris_plant_visualizer2",
-        "//C_Iris_Examples:prm",
-        "//C_Iris_Examples:visualizations_utils",
-        "//bindings/pydrake",
     ],
 )
 
@@ -148,5 +150,4 @@
         "//C_Iris_Examples:visualizations_utils",
         "//bindings/pydrake",
     ],
-)
->>>>>>> e0e27d4e
+)