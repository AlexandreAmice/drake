{
 "cells": [
  {
   "cell_type": "code",
   "execution_count": 1,
   "metadata": {},
   "outputs": [],
   "source": [
    "%load_ext autoreload"
   ]
  },
  {
   "cell_type": "code",
   "execution_count": 2,
   "metadata": {},
   "outputs": [],
   "source": [
    "import numpy as np\n",
    "from functools import partial\n",
    "import visualizations_utils as viz_utils\n",
    "from iris_plant_visualizer import IrisPlantVisualizer\n",
    "import ipywidgets as widgets\n",
    "from IPython.display import display"
   ]
  },
  {
   "cell_type": "code",
   "execution_count": 3,
   "metadata": {},
   "outputs": [],
   "source": [
    "#pydrake imports\n",
    "from pydrake.common import FindResourceOrThrow\n",
    "from pydrake.multibody.parsing import Parser\n",
    "from pydrake.multibody.plant import AddMultibodyPlantSceneGraph\n",
    "from pydrake.systems.framework import DiagramBuilder\n",
    "from pydrake.geometry import Role, GeometrySet, CollisionFilterDeclaration\n",
    "from pydrake.solvers import mathematicalprogram as mp\n",
    "from pydrake.all import RigidTransform, RollPitchYaw, RevoluteJoint\n",
    "\n",
    "import pydrake.multibody.rational_forward_kinematics as rational_forward_kinematics\n",
    "from pydrake.multibody.rational_forward_kinematics import WriteCspacePolytopeToFile, ReadCspacePolytopeFromFile, ReadCspacePolytopeFromFile2\n",
    "from pydrake.all import RationalForwardKinematics\n",
    "from pydrake.geometry.optimization import IrisOptionsRationalSpace, IrisInRationalConfigurationSpace, HPolyhedron, Hyperellipsoid"
   ]
  },
  {
   "cell_type": "markdown",
   "metadata": {},
   "source": [
    "# Build and set up the visualization the plant and the visualization of the C-space obstacle\n",
    "\n",
    "Note that running this cell multiple times will establish multiple meshcat instances which can fill up your memory. It is a good idea to call \"pkill -f meshcat\" from the command line before re-running this cell\n"
   ]
  },
  {
   "cell_type": "code",
   "execution_count": 4,
   "metadata": {},
   "outputs": [
    {
     "name": "stdout",
     "output_type": "stream",
     "text": [
      "You can open the visualizer by visiting the following URL:\n",
      "http://127.0.0.1:7014/static/\n",
      "You can open the visualizer by visiting the following URL:\n",
      "http://127.0.0.1:7015/static/\n",
      "Connecting to meshcat-server at zmq_url=tcp://127.0.0.1:6014...\n",
      "You can open the visualizer by visiting the following URL:\n",
      "http://127.0.0.1:7014/static/\n",
      "Connected to meshcat-server.\n"
     ]
    }
   ],
   "source": [
    "builder = DiagramBuilder()\n",
    "plant, scene_graph = AddMultibodyPlantSceneGraph(builder, time_step=0.001)\n",
    "parser = Parser(plant)\n",
    "oneDOF_iiwa_asset = FindResourceOrThrow(\"drake/C_Iris_Examples/assets/oneDOF_iiwa7_with_box_collision.sdf\")\n",
    "twoDOF_iiwa_asset = FindResourceOrThrow(\"drake/C_Iris_Examples/assets/twoDOF_iiwa7_with_box_collision.sdf\")\n",
    "\n",
    "box_asset = FindResourceOrThrow(\"drake/C_Iris_Examples/assets/box_small.urdf\")\n",
    "\n",
    "models = []\n",
    "models.append(parser.AddModelFromFile(box_asset))\n",
    "models.append(parser.AddModelFromFile(twoDOF_iiwa_asset))\n",
    "models.append(parser.AddModelFromFile(oneDOF_iiwa_asset))\n",
    "\n",
    "\n",
    "\n",
    "locs = [[0.,0.,0.],\n",
    "        [0.,.55,0.],\n",
    "        [0.,-.55,0.]]\n",
    "plant.WeldFrames(plant.world_frame(), \n",
    "                 plant.GetFrameByName(\"base\", models[0]),\n",
    "                 RigidTransform(locs[0]))\n",
    "plant.WeldFrames(plant.world_frame(), \n",
    "                 plant.GetFrameByName(\"iiwa_twoDOF_link_0\", models[1]), \n",
    "                 RigidTransform(RollPitchYaw([0,0, -np.pi/2]).ToRotationMatrix(), locs[1]))\n",
    "plant.WeldFrames(plant.world_frame(), \n",
    "                 plant.GetFrameByName(\"iiwa_oneDOF_link_0\", models[2]), \n",
    "                 RigidTransform(RollPitchYaw([0,0, -np.pi/2]).ToRotationMatrix(), locs[2]))\n",
    "\n",
    "\n",
    "plant.Finalize()\n",
    "\n",
    "idx = 0\n",
    "q0 = [0.0, 0.0, 0.0]\n",
    "q_low  = [-1.7, -2., -1.7]\n",
    "q_high = [ 1.7,  2.,  1.7]\n",
    "# set the joint limits of the plant\n",
    "for model in models:\n",
    "    for joint_index in plant.GetJointIndices(model):\n",
    "        joint = plant.get_mutable_joint(joint_index)\n",
    "        if isinstance(joint, RevoluteJoint):\n",
    "            joint.set_default_angle(q0[idx])\n",
    "            joint.set_position_limits(lower_limits= np.array([q_low[idx]]), upper_limits= np.array([q_high[idx]]))\n",
    "            idx += 1\n",
    "        \n",
    "# construct the RationalForwardKinematics of this plant. This object handles the\n",
    "# computations for the forward kinematics in the tangent-configuration space\n",
    "Ratfk = RationalForwardKinematics(plant)\n",
    "\n",
    "# the point about which we will take the stereographic projections\n",
    "q_star = np.zeros(3)\n",
    "\n",
    "#compute limits in t-space\n",
    "limits_t = []\n",
    "for q in [q_low, q_high]:\n",
    "    limits_t.append(Ratfk.ComputeTValue(np.array(q), q_star))\n",
    "\n",
    "do_viz = True\n",
    "\n",
    "# This line builds the visualization. Change the viz_role to Role.kIllustration if you\n",
    "# want to see the plant with its illustrated geometry or to Role.kProximity\n",
    "visualizer = IrisPlantVisualizer(plant, builder, scene_graph, viz_role=Role.kIllustration)\n",
    "diagram = visualizer.diagram\n",
    "\n",
    "# This line will run marching cubes to generate a mesh of the C-space obstacle\n",
    "# Increase N to increase the resolution of the C-space obstacle.\n",
    "# visualizer.visualize_collision_constraint(N = 30)"
   ]
  },
  {
   "cell_type": "markdown",
   "metadata": {},
   "source": [
    "## Set up the sliders so we can move the plant around manually"
   ]
  },
  {
   "cell_type": "code",
   "execution_count": 5,
   "metadata": {
    "scrolled": false
   },
   "outputs": [
    {
     "data": {
      "application/vnd.jupyter.widget-view+json": {
       "model_id": "51086f84c19e4b01accfc13391e6341a",
       "version_major": 2,
       "version_minor": 0
      },
      "text/plain": [
       "FloatSlider(value=0.0, description='q0', max=1.7, min=-1.7)"
      ]
     },
     "metadata": {},
     "output_type": "display_data"
    },
    {
     "data": {
      "application/vnd.jupyter.widget-view+json": {
       "model_id": "d7e0d2dc034444c8aa68c652c1456b12",
       "version_major": 2,
       "version_minor": 0
      },
      "text/plain": [
       "FloatSlider(value=0.0, description='q1', max=2.0, min=-2.0)"
      ]
     },
     "metadata": {},
     "output_type": "display_data"
    },
    {
     "data": {
      "application/vnd.jupyter.widget-view+json": {
       "model_id": "974196bd86f14472a86f9c7e01e7e776",
       "version_major": 2,
       "version_minor": 0
      },
      "text/plain": [
       "FloatSlider(value=0.0, description='q2', max=1.7, min=-1.7)"
      ]
     },
     "metadata": {},
     "output_type": "display_data"
    },
    {
     "data": {
      "text/html": [
       "\n",
       "            <div style=\"height: 400px; width: 100%; overflow-x: auto; overflow-y: hidden; resize: both\">\n",
       "            <iframe src=\"http://127.0.0.1:7014/static/\" style=\"width: 100%; height: 100%; border: none\"></iframe>\n",
       "            </div>\n",
       "            "
      ],
      "text/plain": [
       "<IPython.core.display.HTML object>"
      ]
     },
     "metadata": {},
     "output_type": "display_data"
    },
    {
     "data": {
      "text/html": [
       "\n",
       "            <div style=\"height: 400px; width: 100%; overflow-x: auto; overflow-y: hidden; resize: both\">\n",
       "            <iframe src=\"http://127.0.0.1:7015/static/\" style=\"width: 100%; height: 100%; border: none\"></iframe>\n",
       "            </div>\n",
       "            "
      ],
      "text/plain": [
       "<IPython.core.display.HTML object>"
      ]
     },
     "metadata": {},
     "output_type": "display_data"
    }
   ],
   "source": [
    "sliders = []\n",
    "sliders.append(widgets.FloatSlider(min=q_low[0], max=q_high[0], value=0, description='q0'))\n",
    "sliders.append(widgets.FloatSlider(min=q_low[1], max=q_high[1], value=0, description='q1'))\n",
    "sliders.append(widgets.FloatSlider(min=q_low[2], max=q_high[2], value=0, description='q2'))\n",
    "\n",
    "q = q0.copy()\n",
    "def handle_slider_change(change, idx):\n",
    "    q[idx] = change['new']\n",
    "    visualizer.showres(q)\n",
    "    visualizer.visualize_planes()\n",
    "    \n",
    "idx = 0\n",
    "for slider in sliders:\n",
    "    slider.observe(partial(handle_slider_change, idx = idx), names='value')\n",
    "    idx+=1\n",
    "\n",
    "for slider in sliders:\n",
    "    display(slider)\n",
    "\n",
    "visualizer.jupyter_cell()"
   ]
  },
  {
   "cell_type": "code",
   "execution_count": 6,
   "metadata": {
    "scrolled": true
   },
   "outputs": [],
   "source": [
    "# filter fused joints self collisions so they don't interfere with collision engine\n",
    "digaram = visualizer.diagram\n",
    "context = visualizer.diagram_context\n",
    "sg_context = scene_graph.GetMyContextFromRoot(context)\n",
    "inspector = scene_graph.model_inspector()\n",
    "\n",
    "pairs = scene_graph.get_query_output_port().Eval(sg_context).inspector().GetCollisionCandidates()\n",
    "\n",
    "gids = [gid for gid in inspector.GetGeometryIds(GeometrySet(inspector.GetAllGeometryIds()), Role.kProximity)]\n",
    "get_name_of_gid = lambda gid : inspector.GetName(gid)\n",
    "gids.sort(key=get_name_of_gid)\n",
    "iiwa_oneDOF_gids = [gid for gid in gids if \"iiwa7_oneDOF::\" in get_name_of_gid(gid)]\n",
    "iiwa_twoDOF_gids = [gid for gid in gids if \"iiwa7_twoDOF::\" in get_name_of_gid(gid)]\n",
    "\n",
    "oneDOF_fused_col_geom = iiwa_oneDOF_gids[2:]\n",
    "iiwa_oneDOF_fused_set = GeometrySet(oneDOF_fused_col_geom)\n",
    "twoDOF_fused_col_geom = iiwa_twoDOF_gids[4:]\n",
    "iiwa_twoDOF_fused_set = GeometrySet(twoDOF_fused_col_geom)\n",
    "scene_graph.collision_filter_manager()\\\n",
    "            .Apply(CollisionFilterDeclaration().ExcludeWithin(iiwa_oneDOF_fused_set))\n",
    "scene_graph.collision_filter_manager()\\\n",
    "            .Apply(CollisionFilterDeclaration().ExcludeWithin(iiwa_twoDOF_fused_set))"
   ]
  },
  {
   "cell_type": "markdown",
   "metadata": {},
   "source": [
    "# Setup IRIS Options and Generate Regions"
   ]
  },
  {
   "cell_type": "code",
   "execution_count": 7,
   "metadata": {},
   "outputs": [],
   "source": [
    "# Some examples of some seed points which give large regions using the\n",
    "# non-linear programming approach to IRIS described in Algorithm 3\n",
    "seed_points_q = np.array([   [0.0, 0, 0],\n",
    "                              ])\n",
    "seed_points = np.array([Ratfk.ComputeTValue(seed_points_q[idx], np.zeros((3,)))\\\n",
    "                        for idx in range(seed_points_q.shape[0])])\n",
    "if do_viz:\n",
    "    visualizer.plot_seedpoints(seed_points)\n"
   ]
  },
  {
   "cell_type": "code",
   "execution_count": 8,
   "metadata": {},
   "outputs": [],
   "source": [
    "regions = []\n",
    "ellipses = []\n",
    "\n",
    "iris_options = IrisOptionsRationalSpace()\n",
    "iris_options.require_sample_point_is_contained = True\n",
    "iris_options.iteration_limit = 20\n",
    "iris_options.configuration_space_margin = 1e-5\n",
    "iris_options.max_faces_per_collision_pair = 60\n",
    "iris_options.termination_threshold = -1\n",
    "iris_options.q_star = np.zeros(3)\n",
    "iris_options.relative_termination_threshold = 0.05\n",
    "iris_options.enable_ibex = False\n",
    "\n",
    "for i, s in enumerate(seed_points):\n",
    "    q = Ratfk.ComputeQValue(s, np.zeros((3,)))\n",
    "    plant.SetPositions(plant.GetMyMutableContextFromRoot(context), q)\n",
    "    r = IrisInRationalConfigurationSpace(plant, plant.GetMyContextFromRoot(context), iris_options)\n",
    "    regions.append(r)\n",
    "    ellipses.append(r.MaximumVolumeInscribedEllipsoid())\n",
    "if do_viz:\n",
    "    visualizer.plot_regions(regions,\n",
    "                            ellipses=ellipses,\n",
    "                            region_suffix='_original',\n",
    "                            randomize_colors = True)"
   ]
  },
  {
   "cell_type": "code",
   "execution_count": null,
   "metadata": {},
   "outputs": [],
   "source": []
  },
  {
   "cell_type": "markdown",
   "metadata": {},
   "source": [
    "# Certify one region"
   ]
  },
  {
   "cell_type": "code",
   "execution_count": 9,
   "metadata": {},
   "outputs": [],
   "source": [
    "cspace_free_region_certifier = rational_forward_kinematics.CspaceFreeRegion(diagram, plant, scene_graph,\n",
    "                                   rational_forward_kinematics.SeparatingPlaneOrder.kAffine,\n",
    "                                   rational_forward_kinematics.CspaceRegionType.kGenericPolytope)"
   ]
  },
  {
   "cell_type": "markdown",
   "metadata": {},
   "source": [
    "## first search for a minimal, uniform contraction of a proposed region which can be certified"
   ]
  },
  {
   "cell_type": "code",
   "execution_count": 10,
   "metadata": {},
   "outputs": [
    {
     "name": "stderr",
     "output_type": "stream",
     "text": [
      "WARNING:drake:Cannot find Lagrangian multiplier and separating planes for \n",
      "(box_scene::Box1, iiwa7_twoDOF::iiwa_twoDOF_link_6_collision)\n",
      "(box_scene::Box1, iiwa7_twoDOF::iiwa_twoDOF_link_7_collision)\n",
      "(box_scene::Box1, iiwa7_twoDOF::iiwa_twoDOF_link_7_collision)\n",
      "(box_scene::Box1, iiwa7_twoDOF::iiwa_twoDOF_link_6_collision)\n",
      "(box_scene::Box1, iiwa7_twoDOF::iiwa_twoDOF_link_7_collision)\n",
      "(iiwa7_twoDOF::iiwa_twoDOF_link_2_collision, iiwa7_twoDOF::iiwa_twoDOF_link_4_collision)\n",
      "\n",
      "INFO:drake:Found Lagrangian multiplier and separating planes\n",
      "INFO:drake:max(power(det(P), 1/4))=0.4143338409675906, solver_time 0.020287036895751953\n",
      "INFO:drake:search d is successful = true\n",
      "INFO:drake:max(power(det(P), 1/4))=0.4353087644441121, solver_time 0.02134108543395996\n",
      "INFO:drake:Found Lagrangian multiplier and separating planes\n",
      "INFO:drake:max(power(det(P), 1/4))=0.5515801000481106, solver_time 0.013698101043701172\n",
      "INFO:drake:search d is successful = true\n",
      "INFO:drake:max(power(det(P), 1/4))=0.5593974140731022, solver_time 0.010195016860961914\n",
      "INFO:drake:epsilon=-0.07879554916402619 is feasible\n",
      "INFO:drake:reset eps_min=0.0, eps_max=0.07879553759666358\n",
      "INFO:drake:max(power(det(P), 1/4))=0.5593974140731022, solver_time 0.012045145034790039\n"
     ]
    }
   ],
   "source": [
    "\n",
    "filtered_collision_pairs = set()\n",
    "solver_options = mp.SolverOptions()\n",
    "# make the solver verbose\n",
    "solver_options.SetOption(mp.CommonSolverOption.kPrintToConsole, 1)\n",
    "\n",
    "i = 0\n",
    "region_to_certify = regions[i]\n",
    "seed_point = seed_points[i,:]\n",
    "if do_viz:\n",
    "    visualizer.plot_regions([region_to_certify], ellipses=None, region_suffix='_original_to_certify')\n",
    "\n",
    "binary_search_options = rational_forward_kinematics.BinarySearchOption()\n",
    "binary_search_options.epsilon_max = 0 # it is very unlikely that we can find a uniform expansion of the current region\n",
    "binary_search_options.max_iters = 1\n",
    "# speed up the bisection search by taking non-uniform steps when possible\n",
    "binary_search_options.search_d = True\n",
    "# find the smallest e such that At <= b + e1 still contains our seed point.\n",
    "binary_search_options.epsilon_min = rational_forward_kinematics.FindEpsilonLower(region_to_certify.A(), region_to_certify.b(),\n",
    "                                                                                 limits_t[0], limits_t[1],\n",
    "                                                                                 seed_point)\n",
    "#use as many threads as possible to speed up computation\n",
    "binary_search_options.num_threads = -1\n",
    "\n",
    "certified_region_contraction_solution = cspace_free_region_certifier.CspacePolytopeBinarySearch(q_star,\n",
    "                                                                 filtered_collision_pairs,\n",
    "                                                                 region_to_certify.A(),\n",
    "                                                                 region_to_certify.b(),\n",
    "                                                                 binary_search_options, \n",
    "                                                                 solver_options,\n",
    "                                                                 seed_point)\n",
    "certified_region_contraction = HPolyhedron(certified_region_contraction_solution.C,\n",
    "                                           certified_region_contraction_solution.d)\n",
    "if do_viz:\n",
    "    visualizer.plot_regions([certified_region_contraction], ellipses=None,\n",
    "                            region_suffix='_certified_region_contraction',\n",
    "                            randomize_colors = True)\n",
    "WriteCspacePolytopeToFile(certified_region_contraction_solution, plant, inspector, \"solution.txt\", 10)"
   ]
  },
  {
   "cell_type": "code",
   "execution_count": null,
   "metadata": {},
   "outputs": [],
   "source": []
  },
  {
   "cell_type": "code",
   "execution_count": 14,
   "metadata": {},
   "outputs": [
    {
     "name": "stdout",
     "output_type": "stream",
     "text": [
      "0\n"
     ]
    }
   ],
   "source": [
    "solution_read = ReadCspacePolytopeFromFile2(\"solution.txt\", Ratfk, cspace_free_region_certifier)#diagram, scene_graph)\n",
    "print(len(solution_read.separating_planes)-len(certified_region_contraction_solution.separating_planes))"
   ]
  },
  {
   "cell_type": "code",
   "execution_count": 27,
   "metadata": {},
   "outputs": [
    {
     "name": "stdout",
     "output_type": "stream",
     "text": [
      "(-0.02459437074 - 0.1118010334 * t[0] + 0.04197749647 * t[1] - 7.4267888180000003 * t[2])\n",
      "(-0.024594370742557652 - 0.11180103341834925 * t[0] + 0.041977496470673274 * t[1] - 7.4267888181869042 * t[2])\n",
      "False\n",
      "\n"
     ]
    }
   ],
   "source": [
    "from pydrake.all import Polynomial\n",
    "p1 = solution_read.separating_planes[0]\n",
    "for p in certified_region_contraction_solution.separating_planes:\n",
    "    if p.positive_side_polytope.get_id() == p1.positive_side_polytope.get_id() and \\\n",
    "    p.positive_side_polytope.body_index() == p1.positive_side_polytope.body_index() and \\\n",
    "    p.negative_side_polytope.get_id()== p1.negative_side_polytope.get_id() and \\\n",
    "    p.negative_side_polytope.body_index() == p1.negative_side_polytope.body_index():\n",
    "        print(p1.a[0])\n",
    "        print(p.a[0])\n",
    "        print(Polynomial(p1.a[0]).EqualTo(Polynomial(p.a[0])))\n",
    "        print()"
   ]
  },
  {
   "cell_type": "markdown",
   "metadata": {},
   "source": [
    "## Visualizing the separating planes\n",
    "Our certificate of non-collision for a given region contains one parametric, separating hyperplane per collision pair. In this scene, there are 137 pairs of objects which could collide. We plot two planes of interest. After running this cell, you can move the plant with the slider and see how the planes move as function of the configuration."
   ]
  },
  {
   "cell_type": "code",
   "execution_count": 20,
   "metadata": {},
   "outputs": [
    {
     "data": {
      "text/plain": [
       "<GeometryId value=23>"
      ]
     },
     "execution_count": 20,
     "metadata": {},
     "output_type": "execute_result"
    }
   ],
   "source": [
<<<<<<< HEAD
    "certified_region_contraction_solution.separating_planes[0].positive_side_polytope.get_id()"
=======
    "oneDOF_iiwa_end_gid = iiwa_oneDOF_gids[-1]\n",
    "twoDOF_iiwa_end_gid = iiwa_twoDOF_gids[-1]\n",
    "twoDOF_iiwa_base_gid = iiwa_twoDOF_gids[0]\n",
    "id_pairs_of_interest = [(oneDOF_iiwa_end_gid, twoDOF_iiwa_end_gid),\n",
    "                        (oneDOF_iiwa_end_gid, twoDOF_iiwa_base_gid)]\n",
    "\n",
    "            \n",
    "visualizer.collision_pairs_of_interest = id_pairs_of_interest\n",
    "visualizer.certified_region_solution_list = [certified_region_final_solution]"
>>>>>>> 93085371
   ]
  },
  {
   "cell_type": "code",
   "execution_count": null,
   "metadata": {},
   "outputs": [],
   "source": []
  }
 ],
 "metadata": {
  "interpreter": {
   "hash": "916dbcbb3f70747c44a77c7bcd40155683ae19c65e1c03b4aa3499c5328201f1"
  },
  "kernelspec": {
   "display_name": "Python 3",
   "language": "python",
   "name": "python3"
  },
  "language_info": {
   "codemirror_mode": {
    "name": "ipython",
    "version": 3
   },
   "file_extension": ".py",
   "mimetype": "text/x-python",
   "name": "python",
   "nbconvert_exporter": "python",
   "pygments_lexer": "ipython3",
   "version": "3.8.10"
  }
 },
 "nbformat": 4,
 "nbformat_minor": 2
}<|MERGE_RESOLUTION|>--- conflicted
+++ resolved
@@ -2,7 +2,7 @@
  "cells": [
   {
    "cell_type": "code",
-   "execution_count": 1,
+   "execution_count": null,
    "metadata": {},
    "outputs": [],
    "source": [
@@ -11,7 +11,7 @@
   },
   {
    "cell_type": "code",
-   "execution_count": 2,
+   "execution_count": null,
    "metadata": {},
    "outputs": [],
    "source": [
@@ -25,7 +25,7 @@
   },
   {
    "cell_type": "code",
-   "execution_count": 3,
+   "execution_count": null,
    "metadata": {},
    "outputs": [],
    "source": [
@@ -39,7 +39,6 @@
     "from pydrake.all import RigidTransform, RollPitchYaw, RevoluteJoint\n",
     "\n",
     "import pydrake.multibody.rational_forward_kinematics as rational_forward_kinematics\n",
-    "from pydrake.multibody.rational_forward_kinematics import WriteCspacePolytopeToFile, ReadCspacePolytopeFromFile, ReadCspacePolytopeFromFile2\n",
     "from pydrake.all import RationalForwardKinematics\n",
     "from pydrake.geometry.optimization import IrisOptionsRationalSpace, IrisInRationalConfigurationSpace, HPolyhedron, Hyperellipsoid"
    ]
@@ -55,24 +54,9 @@
   },
   {
    "cell_type": "code",
-   "execution_count": 4,
-   "metadata": {},
-   "outputs": [
-    {
-     "name": "stdout",
-     "output_type": "stream",
-     "text": [
-      "You can open the visualizer by visiting the following URL:\n",
-      "http://127.0.0.1:7014/static/\n",
-      "You can open the visualizer by visiting the following URL:\n",
-      "http://127.0.0.1:7015/static/\n",
-      "Connecting to meshcat-server at zmq_url=tcp://127.0.0.1:6014...\n",
-      "You can open the visualizer by visiting the following URL:\n",
-      "http://127.0.0.1:7014/static/\n",
-      "Connected to meshcat-server.\n"
-     ]
-    }
-   ],
+   "execution_count": null,
+   "metadata": {},
+   "outputs": [],
    "source": [
     "builder = DiagramBuilder()\n",
     "plant, scene_graph = AddMultibodyPlantSceneGraph(builder, time_step=0.001)\n",
@@ -139,7 +123,7 @@
     "\n",
     "# This line will run marching cubes to generate a mesh of the C-space obstacle\n",
     "# Increase N to increase the resolution of the C-space obstacle.\n",
-    "# visualizer.visualize_collision_constraint(N = 30)"
+    "visualizer.visualize_collision_constraint(N = 30)"
    ]
   },
   {
@@ -151,86 +135,11 @@
   },
   {
    "cell_type": "code",
-   "execution_count": 5,
+   "execution_count": null,
    "metadata": {
     "scrolled": false
    },
-   "outputs": [
-    {
-     "data": {
-      "application/vnd.jupyter.widget-view+json": {
-       "model_id": "51086f84c19e4b01accfc13391e6341a",
-       "version_major": 2,
-       "version_minor": 0
-      },
-      "text/plain": [
-       "FloatSlider(value=0.0, description='q0', max=1.7, min=-1.7)"
-      ]
-     },
-     "metadata": {},
-     "output_type": "display_data"
-    },
-    {
-     "data": {
-      "application/vnd.jupyter.widget-view+json": {
-       "model_id": "d7e0d2dc034444c8aa68c652c1456b12",
-       "version_major": 2,
-       "version_minor": 0
-      },
-      "text/plain": [
-       "FloatSlider(value=0.0, description='q1', max=2.0, min=-2.0)"
-      ]
-     },
-     "metadata": {},
-     "output_type": "display_data"
-    },
-    {
-     "data": {
-      "application/vnd.jupyter.widget-view+json": {
-       "model_id": "974196bd86f14472a86f9c7e01e7e776",
-       "version_major": 2,
-       "version_minor": 0
-      },
-      "text/plain": [
-       "FloatSlider(value=0.0, description='q2', max=1.7, min=-1.7)"
-      ]
-     },
-     "metadata": {},
-     "output_type": "display_data"
-    },
-    {
-     "data": {
-      "text/html": [
-       "\n",
-       "            <div style=\"height: 400px; width: 100%; overflow-x: auto; overflow-y: hidden; resize: both\">\n",
-       "            <iframe src=\"http://127.0.0.1:7014/static/\" style=\"width: 100%; height: 100%; border: none\"></iframe>\n",
-       "            </div>\n",
-       "            "
-      ],
-      "text/plain": [
-       "<IPython.core.display.HTML object>"
-      ]
-     },
-     "metadata": {},
-     "output_type": "display_data"
-    },
-    {
-     "data": {
-      "text/html": [
-       "\n",
-       "            <div style=\"height: 400px; width: 100%; overflow-x: auto; overflow-y: hidden; resize: both\">\n",
-       "            <iframe src=\"http://127.0.0.1:7015/static/\" style=\"width: 100%; height: 100%; border: none\"></iframe>\n",
-       "            </div>\n",
-       "            "
-      ],
-      "text/plain": [
-       "<IPython.core.display.HTML object>"
-      ]
-     },
-     "metadata": {},
-     "output_type": "display_data"
-    }
-   ],
+   "outputs": [],
    "source": [
     "sliders = []\n",
     "sliders.append(widgets.FloatSlider(min=q_low[0], max=q_high[0], value=0, description='q0'))\n",
@@ -256,7 +165,7 @@
   },
   {
    "cell_type": "code",
-   "execution_count": 6,
+   "execution_count": null,
    "metadata": {
     "scrolled": true
    },
@@ -295,7 +204,7 @@
   },
   {
    "cell_type": "code",
-   "execution_count": 7,
+   "execution_count": null,
    "metadata": {},
    "outputs": [],
    "source": [
@@ -311,7 +220,7 @@
   },
   {
    "cell_type": "code",
-   "execution_count": 8,
+   "execution_count": null,
    "metadata": {},
    "outputs": [],
    "source": [
@@ -342,13 +251,6 @@
    ]
   },
   {
-   "cell_type": "code",
-   "execution_count": null,
-   "metadata": {},
-   "outputs": [],
-   "source": []
-  },
-  {
    "cell_type": "markdown",
    "metadata": {},
    "source": [
@@ -357,60 +259,32 @@
   },
   {
    "cell_type": "code",
-   "execution_count": 9,
+   "execution_count": null,
    "metadata": {},
    "outputs": [],
    "source": [
     "cspace_free_region_certifier = rational_forward_kinematics.CspaceFreeRegion(diagram, plant, scene_graph,\n",
     "                                   rational_forward_kinematics.SeparatingPlaneOrder.kAffine,\n",
-    "                                   rational_forward_kinematics.CspaceRegionType.kGenericPolytope)"
-   ]
-  },
-  {
-   "cell_type": "markdown",
-   "metadata": {},
-   "source": [
-    "## first search for a minimal, uniform contraction of a proposed region which can be certified"
-   ]
-  },
-  {
-   "cell_type": "code",
-   "execution_count": 10,
-   "metadata": {},
-   "outputs": [
-    {
-     "name": "stderr",
-     "output_type": "stream",
-     "text": [
-      "WARNING:drake:Cannot find Lagrangian multiplier and separating planes for \n",
-      "(box_scene::Box1, iiwa7_twoDOF::iiwa_twoDOF_link_6_collision)\n",
-      "(box_scene::Box1, iiwa7_twoDOF::iiwa_twoDOF_link_7_collision)\n",
-      "(box_scene::Box1, iiwa7_twoDOF::iiwa_twoDOF_link_7_collision)\n",
-      "(box_scene::Box1, iiwa7_twoDOF::iiwa_twoDOF_link_6_collision)\n",
-      "(box_scene::Box1, iiwa7_twoDOF::iiwa_twoDOF_link_7_collision)\n",
-      "(iiwa7_twoDOF::iiwa_twoDOF_link_2_collision, iiwa7_twoDOF::iiwa_twoDOF_link_4_collision)\n",
-      "\n",
-      "INFO:drake:Found Lagrangian multiplier and separating planes\n",
-      "INFO:drake:max(power(det(P), 1/4))=0.4143338409675906, solver_time 0.020287036895751953\n",
-      "INFO:drake:search d is successful = true\n",
-      "INFO:drake:max(power(det(P), 1/4))=0.4353087644441121, solver_time 0.02134108543395996\n",
-      "INFO:drake:Found Lagrangian multiplier and separating planes\n",
-      "INFO:drake:max(power(det(P), 1/4))=0.5515801000481106, solver_time 0.013698101043701172\n",
-      "INFO:drake:search d is successful = true\n",
-      "INFO:drake:max(power(det(P), 1/4))=0.5593974140731022, solver_time 0.010195016860961914\n",
-      "INFO:drake:epsilon=-0.07879554916402619 is feasible\n",
-      "INFO:drake:reset eps_min=0.0, eps_max=0.07879553759666358\n",
-      "INFO:drake:max(power(det(P), 1/4))=0.5593974140731022, solver_time 0.012045145034790039\n"
-     ]
-    }
-   ],
-   "source": [
-    "\n",
+    "                                   rational_forward_kinematics.CspaceRegionType.kGenericPolytope)\n",
     "filtered_collision_pairs = set()\n",
     "solver_options = mp.SolverOptions()\n",
     "# make the solver verbose\n",
-    "solver_options.SetOption(mp.CommonSolverOption.kPrintToConsole, 1)\n",
-    "\n",
+    "solver_options.SetOption(mp.CommonSolverOption.kPrintToConsole, 1)"
+   ]
+  },
+  {
+   "cell_type": "markdown",
+   "metadata": {},
+   "source": [
+    "## first search for a minimal, uniform contraction of a proposed region which can be certified"
+   ]
+  },
+  {
+   "cell_type": "code",
+   "execution_count": null,
+   "metadata": {},
+   "outputs": [],
+   "source": [
     "i = 0\n",
     "region_to_certify = regions[i]\n",
     "seed_point = seed_points[i,:]\n",
@@ -419,7 +293,7 @@
     "\n",
     "binary_search_options = rational_forward_kinematics.BinarySearchOption()\n",
     "binary_search_options.epsilon_max = 0 # it is very unlikely that we can find a uniform expansion of the current region\n",
-    "binary_search_options.max_iters = 1\n",
+    "binary_search_options.max_iters = 15\n",
     "# speed up the bisection search by taking non-uniform steps when possible\n",
     "binary_search_options.search_d = True\n",
     "# find the smallest e such that At <= b + e1 still contains our seed point.\n",
@@ -441,63 +315,42 @@
     "if do_viz:\n",
     "    visualizer.plot_regions([certified_region_contraction], ellipses=None,\n",
     "                            region_suffix='_certified_region_contraction',\n",
-    "                            randomize_colors = True)\n",
-    "WriteCspacePolytopeToFile(certified_region_contraction_solution, plant, inspector, \"solution.txt\", 10)"
-   ]
-  },
-  {
-   "cell_type": "code",
-   "execution_count": null,
-   "metadata": {},
-   "outputs": [],
-   "source": []
-  },
-  {
-   "cell_type": "code",
-   "execution_count": 14,
-   "metadata": {},
-   "outputs": [
-    {
-     "name": "stdout",
-     "output_type": "stream",
-     "text": [
-      "0\n"
-     ]
-    }
-   ],
-   "source": [
-    "solution_read = ReadCspacePolytopeFromFile2(\"solution.txt\", Ratfk, cspace_free_region_certifier)#diagram, scene_graph)\n",
-    "print(len(solution_read.separating_planes)-len(certified_region_contraction_solution.separating_planes))"
-   ]
-  },
-  {
-   "cell_type": "code",
-   "execution_count": 27,
-   "metadata": {},
-   "outputs": [
-    {
-     "name": "stdout",
-     "output_type": "stream",
-     "text": [
-      "(-0.02459437074 - 0.1118010334 * t[0] + 0.04197749647 * t[1] - 7.4267888180000003 * t[2])\n",
-      "(-0.024594370742557652 - 0.11180103341834925 * t[0] + 0.041977496470673274 * t[1] - 7.4267888181869042 * t[2])\n",
-      "False\n",
-      "\n"
-     ]
-    }
-   ],
-   "source": [
-    "from pydrake.all import Polynomial\n",
-    "p1 = solution_read.separating_planes[0]\n",
-    "for p in certified_region_contraction_solution.separating_planes:\n",
-    "    if p.positive_side_polytope.get_id() == p1.positive_side_polytope.get_id() and \\\n",
-    "    p.positive_side_polytope.body_index() == p1.positive_side_polytope.body_index() and \\\n",
-    "    p.negative_side_polytope.get_id()== p1.negative_side_polytope.get_id() and \\\n",
-    "    p.negative_side_polytope.body_index() == p1.negative_side_polytope.body_index():\n",
-    "        print(p1.a[0])\n",
-    "        print(p.a[0])\n",
-    "        print(Polynomial(p1.a[0]).EqualTo(Polynomial(p.a[0])))\n",
-    "        print()"
+    "                            randomize_colors = True)"
+   ]
+  },
+  {
+   "cell_type": "markdown",
+   "metadata": {},
+   "source": [
+    "## Now that we have a certified region, we can grow it using bilinear alternations"
+   ]
+  },
+  {
+   "cell_type": "code",
+   "execution_count": null,
+   "metadata": {},
+   "outputs": [],
+   "source": [
+    "bilinear_alternation_options = rational_forward_kinematics.BilinearAlternationOption()\n",
+    "bilinear_alternation_options.max_iters = 20\n",
+    "bilinear_alternation_options.lagrangian_backoff_scale = 0\n",
+    "bilinear_alternation_options.polytope_backoff_scale = 0\n",
+    "# number of threads used to solve this optimization.\n",
+    "bilinear_alternation_options.num_threads = -1\n",
+    "\n",
+    "certified_region_final_solution, polytope_volumes, ellipsoid_determinants = cspace_free_region_certifier.CspacePolytopeBilinearAlternation(q_star,\n",
+    "                                                                 filtered_collision_pairs,\n",
+    "                                                                 certified_region_contraction.A(),\n",
+    "                                                                 # it is helpful to pullback the solution of the previous step a little bit\n",
+    "                                                                 certified_region_contraction.b()-5e-2,\n",
+    "                                                                 bilinear_alternation_options, \n",
+    "                                                                 solver_options,\n",
+    "                                                                 seed_point)\n",
+    "final_certified_region = HPolyhedron(certified_region_final_solution.C, certified_region_final_solution.d)\n",
+    "if do_viz:\n",
+    "    visualizer.plot_regions([final_certified_region], ellipses=None,\n",
+    "                            region_suffix='_certified_region_final',\n",
+    "                            randomize_colors = True)"
    ]
   },
   {
@@ -510,24 +363,10 @@
   },
   {
    "cell_type": "code",
-   "execution_count": 20,
-   "metadata": {},
-   "outputs": [
-    {
-     "data": {
-      "text/plain": [
-       "<GeometryId value=23>"
-      ]
-     },
-     "execution_count": 20,
-     "metadata": {},
-     "output_type": "execute_result"
-    }
-   ],
-   "source": [
-<<<<<<< HEAD
-    "certified_region_contraction_solution.separating_planes[0].positive_side_polytope.get_id()"
-=======
+   "execution_count": null,
+   "metadata": {},
+   "outputs": [],
+   "source": [
     "oneDOF_iiwa_end_gid = iiwa_oneDOF_gids[-1]\n",
     "twoDOF_iiwa_end_gid = iiwa_twoDOF_gids[-1]\n",
     "twoDOF_iiwa_base_gid = iiwa_twoDOF_gids[0]\n",
@@ -537,15 +376,7 @@
     "            \n",
     "visualizer.collision_pairs_of_interest = id_pairs_of_interest\n",
     "visualizer.certified_region_solution_list = [certified_region_final_solution]"
->>>>>>> 93085371
-   ]
-  },
-  {
-   "cell_type": "code",
-   "execution_count": null,
-   "metadata": {},
-   "outputs": [],
-   "source": []
+   ]
   }
  ],
  "metadata": {
