load("//tools/lint:lint.bzl", "add_lint_tests")
load(
    "//tools/skylark:drake_cc.bzl",
    "drake_cc_binary",
    "drake_cc_googletest",
    "drake_cc_library",
    "drake_cc_package_library",
    "drake_cc_test",
)
load(
    "//tools/skylark:drake_py.bzl",
    "drake_py_unittest",
)
load(
    "//tools/skylark:test_tags.bzl",
    "gurobi_test_tags",
    "mosek_test_tags",
)
load(
    ":defs.bzl",
    "drake_cc_optional_googletest",
    "drake_cc_optional_library",
    "drake_cc_variant_library",
)

package(default_visibility = ["//visibility:public"])

drake_cc_package_library(
    name = "solvers",
    visibility = ["//visibility:public"],
    deps = [
        ":aggregate_costs_constraints",
        ":augmented_lagrangian",
        ":binding",
        ":branch_and_bound",
        ":choose_best_solver",
        ":clarabel_solver",
        ":clp_solver",
        ":constraint",
        ":cost",
        ":create_constraint",
        ":create_cost",
        ":csdp_solver",
        ":decision_variable",
        ":equality_constrained_qp_solver",
        ":evaluator_base",
        ":function",
        ":get_program_type",
        ":gurobi_solver",
        ":indeterminate",
        ":integer_inequality_solver",
        ":integer_optimization_util",
        ":ipopt_solver",
        ":linear_system_solver",
        ":mathematical_program",
        ":mathematical_program_result",
        ":minimum_value_constraint",
        ":mixed_integer_optimization_util",
        ":mixed_integer_rotation_constraint",
        ":moby_lcp_solver",
        ":mosek_solver",
        ":nlopt_solver",
        ":non_convex_optimization_util",
        ":osqp_solver",
        ":program_attribute",
        ":rotation_constraint",
        ":scs_clarabel_common",
        ":scs_solver",
        ":sdpa_free_format",
        ":semidefinite_relaxation",
        ":semidefinite_relaxation_internal",
        ":snopt_solver",
        ":solution_result",
        ":solve",
        ":solver_base",
        ":solver_id",
        ":solver_interface",
        ":solver_options",
        ":solver_type",
        ":solver_type_converter",
        ":sos_basis_generator",
        ":sparse_and_dense_matrix",
        ":unrevised_lemke_solver",
    ],
)

drake_cc_library(
    name = "augmented_lagrangian",
    srcs = ["augmented_lagrangian.cc"],
    hdrs = ["augmented_lagrangian.h"],
    interface_deps = [
        ":mathematical_program",
    ],
    deps = [
        ":aggregate_costs_constraints",
    ],
)

drake_cc_library(
    name = "integer_inequality_solver",
    srcs = ["integer_inequality_solver.cc"],
    hdrs = ["integer_inequality_solver.h"],
    interface_deps = [
        "@eigen",
    ],
    deps = [
        "//common:essential",
    ],
)

drake_cc_library(
    name = "sos_basis_generator",
    srcs = ["sos_basis_generator.cc"],
    hdrs = ["sos_basis_generator.h"],
    interface_deps = [
        "//common/symbolic:expression",
        "//common/symbolic:polynomial",
    ],
    deps = [
        ":integer_inequality_solver",
    ],
)

drake_cc_library(
    name = "binding",
    srcs = [],
    hdrs = ["binding.h"],
    interface_deps = [
        ":decision_variable",
        ":evaluator_base",
    ],
    deps = [],
)

drake_cc_library(
    name = "choose_best_solver",
    srcs = ["choose_best_solver.cc"],
    hdrs = ["choose_best_solver.h"],
    interface_deps = [
        ":mathematical_program",
        ":solver_id",
        ":solver_interface",
    ],
    deps = [
        ":clarabel_solver",
        ":clp_solver",
        ":csdp_solver",
        ":equality_constrained_qp_solver",
        ":get_program_type",
        ":gurobi_solver",
        ":ipopt_solver",
        ":linear_system_solver",
        ":moby_lcp_solver",
        ":mosek_solver",
        ":nlopt_solver",
        ":osqp_solver",
        ":scs_solver",
        ":snopt_solver",
        "@abseil_cpp_internal//absl/container:inlined_vector",
    ],
)

drake_cc_library(
    name = "evaluator_base",
    srcs = ["evaluator_base.cc"],
    hdrs = ["evaluator_base.h"],
    interface_deps = [
        "//common:essential",
        "//common:polynomial",
        "//common/symbolic:expression",
        "//math:autodiff",
        ":function",
    ],
    deps = [
        "//common:nice_type_name",
        "//common/symbolic:latex",
    ],
)

drake_cc_library(
    name = "constraint",
    srcs = ["constraint.cc"],
    hdrs = ["constraint.h"],
    interface_deps = [
        ":decision_variable",
        ":evaluator_base",
        ":sparse_and_dense_matrix",
        "//common:essential",
        "//common:polynomial",
        "//common/symbolic:expression",
    ],
    deps = [
        "//common/symbolic:latex",
        "//common/symbolic:polynomial",
        "//math:gradient",
        "//math:matrix_util",
    ],
)

drake_cc_library(
    name = "minimum_value_constraint",
    srcs = ["minimum_value_constraint.cc"],
    hdrs = ["minimum_value_constraint.h"],
    interface_deps = [
        ":constraint",
    ],
    deps = [
        "//math:gradient",
        "//math:soft_min_max",
    ],
)

drake_cc_library(
    name = "cost",
    srcs = ["cost.cc"],
    hdrs = ["cost.h"],
    interface_deps = [
        ":decision_variable",
        ":evaluator_base",
        ":sparse_and_dense_matrix",
    ],
    deps = [
        ":constraint",
        "//common/symbolic:latex",
        "//math:gradient",
    ],
)

drake_cc_library(
    name = "create_constraint",
    srcs = ["create_constraint.cc"],
    hdrs = ["create_constraint.h"],
    interface_deps = [
        "//common/symbolic:expression",
        ":binding",
        ":constraint",
    ],
    deps = [
        "//common/symbolic:polynomial",
        "//math:quadratic_form",
    ],
)

drake_cc_library(
    name = "create_cost",
    srcs = ["create_cost.cc"],
    hdrs = ["create_cost.h"],
    interface_deps = [
        ":binding",
        ":cost",
        "//common/symbolic:expression",
    ],
    deps = [
        "//common:polynomial",
        "//common:unused",
        "//common/symbolic:polynomial",
    ],
)

drake_cc_library(
    name = "decision_variable",
    srcs = ["decision_variable.cc"],
    hdrs = ["decision_variable.h"],
    interface_deps = [
        "//common/symbolic:expression",
    ],
    deps = [],
)

drake_cc_library(
    name = "function",
    srcs = [],
    hdrs = ["function.h"],
    interface_deps = [
        "//common:essential",
    ],
    deps = [],
)

drake_cc_library(
    name = "get_program_type",
    srcs = ["get_program_type.cc"],
    hdrs = ["get_program_type.h"],
    interface_deps = [
        ":mathematical_program",
    ],
    deps = [],
)

drake_cc_library(
    name = "solver_type",
    hdrs = ["solver_type.h"],
)

drake_cc_library(
    name = "solver_id",
    srcs = ["solver_id.cc"],
    hdrs = ["solver_id.h"],
    deps = [
        "//common:essential",
        "//common:hash",
        "//common:reset_after_move",
    ],
)

drake_cc_library(
    name = "solver_options",
    srcs = [
        "common_solver_option.cc",
        "solver_options.cc",
    ],
    hdrs = [
        "common_solver_option.h",
        "solver_options.h",
    ],
    interface_deps = [
        ":solver_id",
    ],
    deps = [],
)

drake_cc_library(
    name = "indeterminate",
    srcs = ["indeterminate.cc"],
    hdrs = ["indeterminate.h"],
    interface_deps = [
        "//common/symbolic:expression",
    ],
    deps = [
        "//solvers:decision_variable",
    ],
)

drake_cc_library(
    name = "solver_type_converter",
    srcs = ["solver_type_converter.cc"],
    hdrs = ["solver_type_converter.h"],
    interface_deps = [
        ":solver_id",
        ":solver_type",
        "//common:essential",
    ],
    deps = [
        ":clp_solver",
        ":csdp_solver",
        ":equality_constrained_qp_solver",
        ":gurobi_solver",
        ":ipopt_solver",
        ":linear_system_solver",
        ":moby_lcp_solver",
        ":mosek_solver",
        ":nlopt_solver",
        ":osqp_solver",
        ":scs_solver",
        ":snopt_solver",
        ":unrevised_lemke_solver",
    ],
)

drake_cc_library(
    name = "mathematical_program",
    srcs = ["mathematical_program.cc"],
    hdrs = ["mathematical_program.h"],
    interface_deps = [
        ":binding",
        ":create_constraint",
        ":create_cost",
        ":decision_variable",
        ":function",
        ":indeterminate",
        ":program_attribute",
        ":solver_options",
        "//common:autodiff",
        "//common:essential",
        "//common:polynomial",
        "//common/symbolic:expression",
        "//common/symbolic:monomial_util",
        "//common/symbolic:polynomial",
    ],
    deps = [
        ":sos_basis_generator",
        "//common/symbolic:latex",
        "//math:matrix_util",
    ],
)

drake_cc_library(
    name = "mathematical_program_result",
    srcs = ["mathematical_program_result.cc"],
    hdrs = ["mathematical_program_result.h"],
    interface_deps = [
        ":binding",
        ":constraint",
        ":mathematical_program",
        ":solution_result",
        ":solver_id",
        "//common:value",
        "//common/symbolic:expression",
    ],
    deps = [],
)

drake_cc_library(
    name = "solver_interface",
    srcs = ["solver_interface.cc"],
    hdrs = ["solver_interface.h"],
    interface_deps = [
        ":mathematical_program",
        ":mathematical_program_result",
        ":solution_result",
        ":solver_id",
        ":solver_options",
        "//common:essential",
    ],
    deps = [],
)

drake_cc_library(
    name = "aggregate_costs_constraints",
    srcs = ["aggregate_costs_constraints.cc"],
    hdrs = ["aggregate_costs_constraints.h"],
    interface_deps = [
        ":binding",
        ":mathematical_program",
    ],
    deps = [
        "//math:eigen_sparse_triplet",
    ],
)

drake_cc_library(
    name = "branch_and_bound",
    srcs = ["branch_and_bound.cc"],
    hdrs = ["branch_and_bound.h"],
    interface_deps = [
        ":mathematical_program",
        ":mathematical_program_result",
        "//common:name_value",
    ],
    deps = [
        ":choose_best_solver",
        ":gurobi_solver",
        ":scs_solver",
    ],
)

drake_cc_library(
    name = "non_convex_optimization_util",
    srcs = ["non_convex_optimization_util.cc"],
    hdrs = ["non_convex_optimization_util.h"],
    interface_deps = [
        ":mathematical_program",
    ],
    deps = [
        ":solve",
        "//math:quadratic_form",
    ],
)

drake_cc_library(
    name = "integer_optimization_util",
    srcs = ["integer_optimization_util.cc"],
    hdrs = ["integer_optimization_util.h"],
    interface_deps = [
        ":binding",
        ":constraint",
    ],
    deps = [
        ":create_constraint",
    ],
)

drake_cc_library(
    name = "rotation_constraint",
    srcs = ["rotation_constraint.cc"],
    hdrs = ["rotation_constraint.h"],
    interface_deps = [
        ":mathematical_program",
    ],
    deps = [],
)

drake_cc_library(
    name = "mixed_integer_rotation_constraint",
    srcs = [
        "mixed_integer_rotation_constraint.cc",
        "mixed_integer_rotation_constraint_internal.cc",
    ],
    hdrs = [
        "mixed_integer_rotation_constraint.h",
        "mixed_integer_rotation_constraint_internal.h",
    ],
    interface_deps = [
        ":mathematical_program",
        ":mixed_integer_optimization_util",
    ],
    deps = [
        ":integer_optimization_util",
        ":solve",
        "//common/symbolic:replace_bilinear_terms",
        "//math:gray_code",
    ],
)

drake_cc_library(
    name = "program_attribute",
    srcs = ["program_attribute.cc"],
    hdrs = ["program_attribute.h"],
    interface_deps = [
        "//common:hash",
    ],
    deps = [],
)

drake_cc_library(
    name = "sparse_and_dense_matrix",
    srcs = ["sparse_and_dense_matrix.cc"],
    hdrs = ["sparse_and_dense_matrix.h"],
    interface_deps = [
        "//common:essential",
    ],
    deps = [],
)

drake_cc_library(
    name = "rotation_constraint_visualization",
    testonly = 1,
    srcs = ["test/rotation_constraint_visualization.cc"],
    hdrs = ["test/rotation_constraint_visualization.h"],
    deps = [
        ":mixed_integer_rotation_constraint",
        ":rotation_constraint",
        "//common/proto:call_python",
    ],
)

drake_cc_library(
    name = "add_solver_util",
    testonly = 1,
    srcs = ["test/add_solver_util.cc"],
    hdrs = ["test/add_solver_util.h"],
    deps = [
        ":mathematical_program",
        ":solver_interface",
    ],
)

drake_cc_library(
    name = "generic_trivial_cost",
    testonly = 1,
    srcs = [],
    hdrs = ["test/generic_trivial_costs.h"],
    deps = [
        ":constraint",
        ":cost",
    ],
)

drake_cc_library(
    name = "generic_trivial_constraint",
    testonly = 1,
    srcs = [],
    hdrs = ["test/generic_trivial_constraints.h"],
    deps = [
        ":constraint",
    ],
)

drake_cc_googletest(
    name = "indeterminate_test",
    deps = [
        ":indeterminate",
        "//common/test_utilities:symbolic_test_util",
    ],
)

drake_cc_library(
    name = "mathematical_program_test_util",
    testonly = 1,
    srcs = ["test/mathematical_program_test_util.cc"],
    hdrs = ["test/mathematical_program_test_util.h"],
    deps = [
        ":mathematical_program",
        ":solver_interface",
        "@gtest//:without_main",
    ],
)

drake_cc_library(
    name = "optimization_examples",
    testonly = 1,
    srcs = ["test/optimization_examples.cc"],
    hdrs = ["test/optimization_examples.h"],
    deps = [
        ":clarabel_solver",
        ":clp_solver",
        ":gurobi_solver",
        ":ipopt_solver",
        ":mathematical_program",
        ":mathematical_program_test_util",
        ":mosek_solver",
        ":nlopt_solver",
        ":osqp_solver",
        ":scs_solver",
        ":snopt_solver",
        ":solver_type_converter",
        "//common/test_utilities:eigen_matrix_compare",
        "@gtest//:without_main",
    ],
)

drake_cc_library(
    name = "linear_program_examples",
    testonly = 1,
    srcs = ["test/linear_program_examples.cc"],
    hdrs = ["test/linear_program_examples.h"],
    deps = [
        ":ipopt_solver",
        ":mosek_solver",
        ":optimization_examples",
        ":solver_interface",
    ],
)

drake_cc_library(
    name = "quadratic_program_examples",
    testonly = 1,
    srcs = ["test/quadratic_program_examples.cc"],
    hdrs = ["test/quadratic_program_examples.h"],
    deps = [
        ":gurobi_solver",
        ":mosek_solver",
        ":optimization_examples",
        ":scs_solver",
        ":snopt_solver",
    ],
)

drake_cc_library(
    name = "quadratic_constrained_program_examples",
    testonly = 1,
    srcs = ["test/quadratic_constrained_program_examples.cc"],
    hdrs = ["test/quadratic_constrained_program_examples.h"],
    deps = [
        ":mathematical_program",
        ":mosek_solver",
        ":solve",
        "//common/test_utilities:eigen_matrix_compare",
        "@gtest//:without_main",
    ],
)

drake_cc_library(
    name = "second_order_cone_program_examples",
    testonly = 1,
    srcs = ["test/second_order_cone_program_examples.cc"],
    hdrs = ["test/second_order_cone_program_examples.h"],
    deps = [
        ":mathematical_program_test_util",
        "//common/test_utilities:eigen_matrix_compare",
    ],
)

drake_cc_library(
    name = "l2norm_cost_examples",
    testonly = 1,
    srcs = ["test/l2norm_cost_examples.cc"],
    hdrs = ["test/l2norm_cost_examples.h"],
    deps = [
        ":mathematical_program_test_util",
        "//common/test_utilities:eigen_matrix_compare",
    ],
)

drake_cc_library(
    name = "semidefinite_program_examples",
    testonly = 1,
    srcs = ["test/semidefinite_program_examples.cc"],
    hdrs = ["test/semidefinite_program_examples.h"],
    deps = [
        ":mathematical_program_test_util",
        "//common/test_utilities:eigen_matrix_compare",
        "//math:matrix_util",
    ],
)

drake_cc_library(
    name = "sos_examples",
    testonly = 1,
    srcs = ["test/sos_examples.cc"],
    hdrs = ["test/sos_examples.h"],
    deps = [
        ":mathematical_program",
        ":mathematical_program_result",
        "//common/test_utilities:symbolic_test_util",
        "@gtest//:without_main",
    ],
)

drake_cc_library(
    name = "exponential_cone_program_examples",
    testonly = 1,
    srcs = ["test/exponential_cone_program_examples.cc"],
    hdrs = ["test/exponential_cone_program_examples.h"],
    deps = [
        ":mathematical_program_test_util",
        ":solver_interface",
        "//common/test_utilities:eigen_matrix_compare",
    ],
)

drake_cc_library(
    name = "solution_result",
    srcs = ["solution_result.cc"],
    hdrs = ["solution_result.h"],
    deps = [
        "//common:essential",
    ],
)

drake_cc_library(
    name = "solver_base",
    srcs = ["solver_base.cc"],
    hdrs = ["solver_base.h"],
    interface_deps = [
        ":mathematical_program",
        ":solver_interface",
    ],
    deps = [],
)

drake_cc_library(
    name = "solve",
    srcs = ["solve.cc"],
    hdrs = ["solve.h"],
    interface_deps = [
        ":mathematical_program",
        ":mathematical_program_result",
        ":solver_base",
    ],
    deps = [
        ":choose_best_solver",
        "//common:nice_type_name",
    ],
)

# Internal Solvers.

drake_cc_library(
    name = "equality_constrained_qp_solver",
    srcs = ["equality_constrained_qp_solver.cc"],
    hdrs = ["equality_constrained_qp_solver.h"],
    interface_deps = [
        ":solver_base",
        "//common:essential",
    ],
    deps = [
        ":mathematical_program",
    ],
)

drake_cc_library(
    name = "linear_system_solver",
    srcs = ["linear_system_solver.cc"],
    hdrs = ["linear_system_solver.h"],
    interface_deps = [
        ":solver_base",
        "//common:essential",
    ],
    deps = [
        ":mathematical_program",
    ],
)

drake_cc_library(
    name = "unrevised_lemke_solver",
    srcs = ["unrevised_lemke_solver.cc"],
    hdrs = ["unrevised_lemke_solver.h"],
    interface_deps = [
        ":mathematical_program",
        ":solver_base",
        "//common:essential",
    ],
    deps = [
        "//common:default_scalars",
    ],
)

drake_cc_library(
    name = "moby_lcp_solver",
    srcs = ["moby_lcp_solver.cc"],
    hdrs = ["moby_lcp_solver.h"],
    interface_deps = [
        ":mathematical_program",
        ":solver_base",
        "//common:essential",
    ],
    deps = [],
)

# External Solvers.

# If --config gurobi is used, this target builds object code that satisfies
# SolverInterface by calling Gurobi. Otherwise, this target builds dummy object
# code that fails at runtime.
drake_cc_variant_library(
    name = "gurobi_solver",
    opt_in_condition = "//tools:with_gurobi",
    srcs_always = ["gurobi_solver_common.cc"],
    srcs_enabled = ["gurobi_solver.cc"],
    srcs_disabled = ["no_gurobi.cc"],
    hdrs = ["gurobi_solver.h"],
    interface_deps = [
        ":solver_base",
    ],
    deps_always = [
        ":aggregate_costs_constraints",
        ":mathematical_program",
    ],
    deps_enabled = [
        ":gurobi_solver_internal",
        "//math:eigen_sparse_triplet",
        "//common:find_resource",
        "//common:scope_exit",
        "//common:scoped_singleton",
        "@gurobi//:gurobi_c",
        "@fmt",
    ],
)

drake_cc_optional_library(
    name = "gurobi_solver_internal",
    opt_in_condition = "//tools:with_gurobi",
    srcs = ["gurobi_solver_internal.cc"],
    hdrs = ["gurobi_solver_internal.h"],
    interface_deps = [":mathematical_program_result"],
    deps = [
        ":aggregate_costs_constraints",
        ":mathematical_program",
        "//math:quadratic_form",
        "@gurobi//:gurobi_c",
    ],
)

# If --config mosek is used, this target builds object code that satisfies
# SolverInterface by calling MOSEK. Otherwise, this target builds dummy object
# code that fails at runtime.
drake_cc_variant_library(
    name = "mosek_solver",
    opt_in_condition = "//tools:with_mosek",
    srcs_always = ["mosek_solver_common.cc"],
    srcs_enabled = ["mosek_solver.cc"],
    srcs_disabled = ["no_mosek.cc"],
    hdrs = ["mosek_solver.h"],
    interface_deps = [
        ":mathematical_program_result",
        ":solver_base",
    ],
    deps_always = [
        ":aggregate_costs_constraints",
        ":mathematical_program",
    ],
    deps_enabled = [
        ":mosek_solver_internal",
        "//common:scoped_singleton",
        "//common:scope_exit",
        "@mosek",
    ],
)

drake_cc_optional_library(
    name = "mosek_solver_internal",
    opt_in_condition = "//tools:with_mosek",
    srcs = ["mosek_solver_internal.cc"],
    hdrs = ["mosek_solver_internal.h"],
    interface_deps = [":mathematical_program_result"],
    deps = [
        ":aggregate_costs_constraints",
        ":mathematical_program",
        "//math:quadratic_form",
        "@mosek",
    ],
)

# If --config snopt is used, this target builds object code that satisfies
# SolverInterface by calling SNOPT. Otherwise, this target builds dummy object
# code that fails at runtime.
drake_cc_variant_library(
    name = "snopt_solver",
    opt_in_condition = "//tools:with_snopt",
    srcs_always = ["snopt_solver_common.cc"],
    srcs_enabled = ["snopt_solver.cc"],
    srcs_disabled = ["no_snopt.cc"],
    hdrs = ["snopt_solver.h"],
    interface_deps = [
        ":solver_base",
    ],
    deps_always = [
        ":mathematical_program",
    ],
    deps_enabled = [
        "//common:scope_exit",
        "//math:autodiff",
        "@snopt//:snopt_cwrap",
    ],
)

drake_cc_variant_library(
    name = "clp_solver",
    opt_out_condition = "//tools:no_clp",
    srcs_always = ["clp_solver_common.cc"],
    srcs_enabled = ["clp_solver.cc"],
    srcs_disabled = ["no_clp.cc"],
    hdrs = ["clp_solver.h"],
    interface_deps = [
        ":solver_base",
    ],
    deps_always = [
        ":aggregate_costs_constraints",
        ":mathematical_program",
    ],
    deps_enabled = [
        "@clp_internal//:clp",
        "//common:unused",
        "//math:autodiff",
    ],
)

drake_cc_optional_library(
    name = "ipopt_solver_internal",
    opt_out_condition = "//tools:no_ipopt",
    srcs = ["ipopt_solver_internal.cc"],
    hdrs = ["ipopt_solver_internal.h"],
    deps = [
        ":mathematical_program",
        ":mathematical_program_result",
        "//common:drake_export",
        "@ipopt",
    ],
)

drake_cc_variant_library(
    name = "ipopt_solver",
    opt_out_condition = "//tools:no_ipopt",
    srcs_always = ["ipopt_solver_common.cc"],
    srcs_enabled = [
        "ipopt_solver.cc",
    ],
    srcs_disabled = ["no_ipopt.cc"],
    hdrs = [
        "ipopt_solver.h",
    ],
    interface_deps = [
        ":solver_base",
    ],
    deps_always = [
        ":mathematical_program",
    ],
    deps_enabled = [
        ":ipopt_solver_internal",
        "@ipopt",
        "//common:unused",
        "//math:autodiff",
    ],
)

drake_cc_variant_library(
    name = "nlopt_solver",
    opt_out_condition = "//tools:no_nlopt",
    srcs_always = ["nlopt_solver_common.cc"],
    srcs_enabled = ["nlopt_solver.cc"],
    srcs_disabled = ["no_nlopt.cc"],
    hdrs = ["nlopt_solver.h"],
    interface_deps = [
        ":solver_base",
    ],
    deps_always = [
        ":mathematical_program",
    ],
    deps_enabled = [
        "//math:autodiff",
        "@nlopt_internal//:nlopt",
    ],
)

drake_cc_variant_library(
    name = "osqp_solver",
    opt_out_condition = "//tools:no_osqp",
    srcs_always = ["osqp_solver_common.cc"],
    srcs_enabled = ["osqp_solver.cc"],
    srcs_disabled = ["no_osqp.cc"],
    hdrs = ["osqp_solver.h"],
    interface_deps = [
        ":solver_base",
    ],
    deps_always = [
        ":aggregate_costs_constraints",
        ":mathematical_program",
    ],
    deps_enabled = [
        "//math:eigen_sparse_triplet",
        "@osqp_internal//:osqp",
    ],
)

drake_cc_variant_library(
    name = "clarabel_solver",
    opt_out_condition = "//tools:no_clarabel",
    srcs_always = ["clarabel_solver_common.cc"],
    srcs_enabled = ["clarabel_solver.cc"],
    srcs_disabled = ["no_clarabel.cc"],
    hdrs = ["clarabel_solver.h"],
    interface_deps = [
        ":solver_base",
        "//common:essential",
    ],
    deps_always = [
        ":aggregate_costs_constraints",
        ":mathematical_program",
        "//math:quadratic_form",
    ],
    deps_enabled = [
        ":scs_clarabel_common",
        "//math:eigen_sparse_triplet",
        "//tools/workspace/clarabel_cpp_internal:serialize",
        "@clarabel_cpp_internal//:clarabel_cpp",
    ],
)

drake_cc_library(
    name = "scs_clarabel_common",
    srcs = ["scs_clarabel_common.cc"],
    hdrs = ["scs_clarabel_common.h"],
    deps = [
        ":mathematical_program",
        ":mathematical_program_result",
    ],
)

drake_cc_variant_library(
    name = "scs_solver",
    opt_out_condition = "//tools:no_scs",
    srcs_always = ["scs_solver_common.cc"],
    srcs_enabled = ["scs_solver.cc"],
    srcs_disabled = ["no_scs.cc"],
    hdrs = ["scs_solver.h"],
    interface_deps = [
        ":solver_base",
        "//common:essential",
    ],
    deps_always = [
        ":aggregate_costs_constraints",
        ":mathematical_program",
        "//math:quadratic_form",
    ],
    deps_enabled = [
        ":scs_clarabel_common",
        "//common:scope_exit",
        "//math:eigen_sparse_triplet",
        "@scs_internal//:scsdir",
    ],
)

drake_cc_library(
    name = "sdpa_free_format",
    srcs = ["sdpa_free_format.cc"],
    hdrs = ["sdpa_free_format.h"],
    interface_deps = [
        ":mathematical_program",
        "//common:type_safe_index",
    ],
    deps = [],
)

drake_cc_library(
    name = "semidefinite_relaxation",
    srcs = ["semidefinite_relaxation.cc"],
    hdrs = ["semidefinite_relaxation.h"],
    interface_deps = [
        ":mathematical_program",
    ],
<<<<<<< HEAD
    deps = [":semidefinite_relaxation_internal"],
=======
    deps = [
        ":semidefinite_relaxation_internal",
    ],
>>>>>>> 38090a8f
)

drake_cc_library(
    name = "semidefinite_relaxation_internal",
    srcs = ["semidefinite_relaxation_internal.cc"],
    hdrs = ["semidefinite_relaxation_internal.h"],
    interface_deps = [
        ":mathematical_program",
        "//math:matrix_util",
    ],
    deps = [],
)

drake_cc_optional_library(
    name = "csdp_solver_error_handling",
    opt_out_condition = "//tools:no_csdp",
    srcs = ["csdp_solver_error_handling.cc"],
    hdrs = ["csdp_solver_error_handling.h"],
    copts = ["-fvisibility=hidden"],
    visibility = [
        "@csdp//:__pkg__",
        "@csdp_internal//:__pkg__",
    ],
)

drake_cc_optional_library(
    name = "csdp_cpp_wrapper",
    opt_out_condition = "//tools:no_csdp",
    srcs = ["csdp_cpp_wrapper.cc"],
    hdrs = ["csdp_cpp_wrapper.h"],
    interface_deps = [
        "@csdp_internal//:csdp",
    ],
    deps = [
        ":csdp_solver_error_handling",
    ],
)

drake_cc_optional_library(
    name = "csdp_solver_internal",
    opt_out_condition = "//tools:no_csdp",
    srcs = ["csdp_solver_internal.cc"],
    hdrs = ["csdp_solver_internal.h"],
    interface_deps = [
        ":csdp_cpp_wrapper",
        ":sdpa_free_format",
    ],
    deps = [],
)

drake_cc_variant_library(
    name = "csdp_solver",
    opt_out_condition = "//tools:no_csdp",
    srcs_always = ["csdp_solver_common.cc"],
    srcs_enabled = ["csdp_solver.cc"],
    srcs_disabled = ["no_csdp.cc"],
    hdrs = ["csdp_solver.h"],
    interface_deps = [
        ":solver_base",
        ":sdpa_free_format",
    ],
    deps_always = [
        ":mathematical_program",
        "//common:scope_exit",
    ],
    deps_enabled = [
        ":csdp_solver_internal",
    ],
)

drake_cc_library(
    name = "mixed_integer_optimization_util",
    srcs = ["mixed_integer_optimization_util.cc"],
    hdrs = ["mixed_integer_optimization_util.h"],
    interface_deps = [
        ":mathematical_program",
    ],
    deps = [
        ":integer_optimization_util",
        "//math:gray_code",
    ],
)

# === test/ ===

drake_cc_googletest(
    name = "binding_test",
    deps = [
        ":binding",
        ":constraint",
        ":cost",
        "//common/test_utilities:eigen_matrix_compare",
        "//common/test_utilities:symbolic_test_util",
    ],
)

drake_cc_googletest(
    name = "branch_and_bound_test",
    tags = gurobi_test_tags(),
    deps = [
        ":branch_and_bound",
        ":gurobi_solver",
        ":mathematical_program_test_util",
        ":mixed_integer_optimization_util",
        ":scs_solver",
        "//common/test_utilities:eigen_matrix_compare",
    ],
)

drake_cc_googletest(
    name = "evaluator_base_test",
    deps = [
        ":evaluator_base",
        "//common/test_utilities:eigen_matrix_compare",
        "//common/test_utilities:is_dynamic_castable",
        "//math:gradient",
    ],
)

drake_cc_googletest(
    name = "constraint_test",
    deps = [
        ":constraint",
        ":generic_trivial_constraint",
        "//common/symbolic:expression",
        "//common/test_utilities:eigen_matrix_compare",
        "//common/test_utilities:expect_throws_message",
        "//common/test_utilities:symbolic_test_util",
        "//math:gradient",
    ],
)

drake_cc_googletest(
    name = "minimum_value_constraint_test",
    deps = [
        ":minimum_value_constraint",
        "//solvers/test_utilities",
    ],
)

# TODO(eric.cousineau): Remove dependence on create_cost
drake_cc_googletest(
    name = "cost_test",
    deps = [
        ":cost",
        ":create_cost",
        ":generic_trivial_cost",
        "//common/symbolic:expression",
        "//common/test_utilities:eigen_matrix_compare",
        "//common/test_utilities:is_dynamic_castable",
        "//common/test_utilities:symbolic_test_util",
        "//math:gradient",
    ],
)

drake_cc_googletest(
    name = "complementary_problem_test",
    tags = ["snopt"],
    deps = [
        ":mathematical_program",
        ":snopt_solver",
        ":solve",
    ],
)

drake_cc_googletest(
    name = "create_constraint_test",
    deps = [
        ":create_constraint",
        "//common/test_utilities:eigen_matrix_compare",
        "//common/test_utilities:expect_throws_message",
        "//common/test_utilities:symbolic_test_util",
    ],
)

drake_cc_library(
    name = "csdp_test_examples",
    testonly = 1,
    srcs = ["test/csdp_test_examples.cc"],
    hdrs = ["test/csdp_test_examples.h"],
    deps = [
        ":mathematical_program",
        "@gtest//:without_main",
    ],
)

drake_cc_googletest(
    name = "sdpa_free_format_test",
    deps = [
        ":csdp_solver_internal",
        ":csdp_test_examples",
        ":sdpa_free_format",
        "//common:temp_directory",
        "//common/test_utilities:eigen_matrix_compare",
        "//common/test_utilities:expect_throws_message",
    ],
)

drake_cc_googletest(
    name = "semidefinite_relaxation_test",
    deps = [
        ":semidefinite_relaxation",
        "//common/test_utilities:eigen_matrix_compare",
        "//common/test_utilities:expect_throws_message",
        "//math:matrix_util",
    ],
)

drake_cc_googletest(
    name = "semidefinite_relaxation_internal_test",
    deps = [
        ":semidefinite_relaxation_internal",
        ":solve",
        "//common/test_utilities:eigen_matrix_compare",
        "//common/test_utilities:expect_throws_message",
        "//solvers:clarabel_solver",
        "//solvers:csdp_solver",
        "//solvers:mosek_solver",
        "//solvers:scs_solver",
    ],
)

drake_cc_googletest(
    name = "clp_solver_test",
    deps = [
        ":clp_solver",
        ":linear_program_examples",
        ":quadratic_program_examples",
    ],
)

drake_cc_optional_googletest(
    name = "csdp_solver_internal_test",
    opt_out_condition = "//tools:no_csdp",
    deps = [
        ":csdp_solver_internal",
        ":csdp_test_examples",
        "//common/test_utilities:eigen_matrix_compare",
    ],
)

drake_cc_optional_googletest(
    name = "csdp_cpp_wrapper_test",
    opt_out_condition = "//tools:no_csdp",
    tags = [
        # The longjmp handling definitely leaks memory, and we've decided to
        # just live with that. If we see the longjmp handler triggering when
        # called by CsdpSolver, we should fix MathematicalProgram or CsdpSolver
        # to do more sanity checking before calling into CSDP. The longjmp
        # handler should only serve as a last resort.
        "no_lsan",
        "no_memcheck",
    ],
    deps = [
        ":csdp_cpp_wrapper",
        "//common/test_utilities:expect_throws_message",
    ],
)

drake_cc_googletest(
    name = "csdp_solver_test",
    deps = [
        ":csdp_solver",
        ":csdp_test_examples",
        ":linear_program_examples",
        ":second_order_cone_program_examples",
        ":semidefinite_program_examples",
        ":sos_examples",
        "//common/test_utilities:eigen_matrix_compare",
    ],
)

drake_cc_googletest(
    name = "decision_variable_test",
    deps = [
        ":mathematical_program",
        "//common/test_utilities:symbolic_test_util",
    ],
)

drake_cc_googletest(
    name = "equality_constrained_qp_solver_test",
    deps = [
        ":equality_constrained_qp_solver",
        ":mathematical_program",
        ":mathematical_program_test_util",
        ":quadratic_program_examples",
        ":solve",
        "//common/test_utilities:eigen_matrix_compare",
        "//common/test_utilities:expect_throws_message",
    ],
)

drake_cc_googletest(
    name = "get_program_type_test",
    deps = [
        ":get_program_type",
    ],
)

drake_cc_optional_googletest(
    name = "gurobi_solver_internal_test",
    opt_in_condition = "//tools:with_gurobi",
    use_default_main = False,
    deps = [
        ":gurobi_solver",
        ":gurobi_solver_internal",
        "//common/test_utilities:eigen_matrix_compare",
        "//common/test_utilities:symbolic_test_util",
        "//math:quadratic_form",
        "@gurobi//:gurobi_c",
    ],
)

drake_cc_googletest(
    name = "gurobi_solver_test",
    tags = gurobi_test_tags(),
    use_default_main = False,
    deps = [
        ":gurobi_solver",
        ":l2norm_cost_examples",
        ":linear_program_examples",
        ":mathematical_program",
        ":mathematical_program_test_util",
        ":mixed_integer_optimization_util",
        ":quadratic_program_examples",
        ":second_order_cone_program_examples",
        "//common:temp_directory",
        "//common/test_utilities:eigen_matrix_compare",
        "//common/test_utilities:expect_throws_message",
    ],
)

drake_cc_googletest(
    name = "gurobi_solver_grb_license_file_test",
    tags = gurobi_test_tags(),
    deps = [
        ":gurobi_solver",
        ":mathematical_program",
        "//common/test_utilities:expect_no_throw",
        "//common/test_utilities:expect_throws_message",
    ],
)

drake_py_unittest(
    name = "gurobi_solver_license_retention_test",
    data = [
        ":gurobi_solver_license_retention_test_helper",
    ],
    tags = gurobi_test_tags(),
)

drake_cc_binary(
    name = "gurobi_solver_license_retention_test_helper",
    testonly = True,
    srcs = ["test/gurobi_solver_license_retention_test_helper.cc"],
    visibility = ["//visibility:private"],
    deps = [
        ":gurobi_solver",
    ],
)

drake_cc_googletest(
    name = "integer_optimization_util_test",
    deps = [
        ":integer_optimization_util",
        ":mathematical_program",
        ":osqp_solver",
        ":solve",
    ],
)

drake_cc_googletest(
    name = "ipopt_solver_internal_test",
    copts = select({
        "//conditions:default": [
            "-DDRAKE_IPOPT_SOLVER_INTERNAL_TEST_HAS_IPOPT=1",
        ],
        "//tools:no_ipopt": [
        ],
    }),
    deps = [
        ":mathematical_program",
        "//common/test_utilities:eigen_matrix_compare",
    ] + select({
        "//conditions:default": [
            ":ipopt_solver_internal",
            "@ipopt",
        ],
        "//tools:no_ipopt": [
        ],
    }),
)

drake_cc_googletest(
    name = "ipopt_solver_test",
    copts = select({
        "//conditions:default": [
            "-DDRAKE_IPOPT_SOLVER_TEST_HAS_IPOPT=1",
        ],
        "//tools:no_ipopt": [
        ],
    }),
    deps = [
        ":linear_program_examples",
        ":mathematical_program",
        ":mathematical_program_test_util",
        ":optimization_examples",
        ":quadratic_program_examples",
        ":second_order_cone_program_examples",
        "//common:temp_directory",
        "//common/test_utilities:eigen_matrix_compare",
    ] + select({
        "//conditions:default": [
            "@ipopt",
        ],
        "//tools:no_ipopt": [
        ],
    }),
)

drake_cc_googletest(
    name = "linear_complementary_problem_test",
    deps = [
        ":mathematical_program",
        ":solve",
        "//common/test_utilities:eigen_matrix_compare",
        "//common/test_utilities:expect_no_throw",
    ],
)

drake_cc_googletest(
    name = "linear_system_solver_test",
    deps = [
        ":linear_system_solver",
        ":mathematical_program",
        ":mathematical_program_test_util",
        ":optimization_examples",
        ":solve",
        "//common/test_utilities:eigen_matrix_compare",
        "//common/test_utilities:expect_throws_message",
    ],
)

drake_cc_googletest(
    name = "mathematical_program_test",
    deps = [
        ":generic_trivial_constraint",
        ":generic_trivial_cost",
        ":mathematical_program",
        ":mathematical_program_test_util",
        ":snopt_solver",
        ":solve",
        "//common/symbolic:expression",
        "//common/test_utilities",
        "//math:matrix_util",
    ],
)

# TODO(hongkai-dai): Separate this test into a test that uses Gurobi, and a
# test that doesn't.
drake_cc_googletest(
    name = "mixed_integer_optimization_test",
    # This test uses Gurobi if present, but does not require it.
    tags = gurobi_test_tags(),
    deps = [
        ":add_solver_util",
        ":gurobi_solver",
        ":mathematical_program",
        ":mathematical_program_test_util",
        ":mosek_solver",
        "//common/test_utilities:eigen_matrix_compare",
    ],
)

drake_cc_googletest(
    name = "moby_lcp_solver_test",
    deps = [
        ":moby_lcp_solver",
        "//common/test_utilities:eigen_matrix_compare",
    ],
)

drake_cc_googletest(
    name = "unrevised_lemke_solver_test",
    deps = [
        ":mathematical_program",
        ":unrevised_lemke_solver",
        "//common/test_utilities:eigen_matrix_compare",
    ],
)

drake_cc_optional_googletest(
    name = "mosek_solver_internal_test",
    opt_in_condition = "//tools:with_mosek",
    use_default_main = False,
    deps = [
        ":mosek_solver",
        ":mosek_solver_internal",
        "//common/test_utilities:eigen_matrix_compare",
        "//common/test_utilities:symbolic_test_util",
        "//math:quadratic_form",
        "@mosek",
    ],
)

drake_cc_googletest(
    name = "mosek_solver_test",
    tags = mosek_test_tags(),
    use_default_main = False,
    deps = [
        ":exponential_cone_program_examples",
        ":l2norm_cost_examples",
        ":linear_program_examples",
        ":mathematical_program",
        ":mathematical_program_test_util",
        ":mixed_integer_optimization_util",
        ":mosek_solver",
        ":quadratic_constrained_program_examples",
        ":quadratic_program_examples",
        ":second_order_cone_program_examples",
        ":semidefinite_program_examples",
        ":sos_examples",
        "//common:temp_directory",
        "//common/test_utilities:expect_throws_message",
    ],
)

drake_cc_googletest(
    name = "mosek_solver_moseklm_license_file_test",
    tags = mosek_test_tags(),
    deps = [
        ":mathematical_program",
        ":mosek_solver",
        "//common/test_utilities:expect_no_throw",
        "//common/test_utilities:expect_throws_message",
    ],
)

drake_cc_googletest(
    name = "nlopt_solver_test",
    deps = [
        ":linear_program_examples",
        ":mathematical_program",
        ":mathematical_program_test_util",
        ":nlopt_solver",
        ":optimization_examples",
        ":quadratic_program_examples",
        "//common/test_utilities:eigen_matrix_compare",
    ],
)

drake_cc_googletest(
    name = "non_convex_optimization_util_test",
    # This test is quite long, so split it into 4 processes for better latency.
    shard_count = 4,
    tags = mosek_test_tags(),
    deps = [
        ":decision_variable",
        ":non_convex_optimization_util",
        ":solve",
        "//common/test_utilities:eigen_matrix_compare",
        "//common/test_utilities:symbolic_test_util",
    ],
)

drake_cc_googletest(
    name = "nonlinear_program_test",
    deps = [
        ":mathematical_program",
        ":mathematical_program_test_util",
        ":optimization_examples",
        "//common/test_utilities",
    ],
)

drake_cc_googletest(
    name = "mixed_integer_rotation_constraint_test",
    timeout = "long",
    # This test is quite long, so split it into 4 processes for better latency.
    shard_count = 4,
    tags = gurobi_test_tags() + mosek_test_tags() + [
        # Excluding asan and memcheck because it is unreasonably slow
        # (> 30 minutes).
        "no_asan",
        "no_memcheck",
        # Excluding tsan because an assertion fails in LLVM code. Issue #6179.
        "no_tsan",
    ],
    use_default_main = False,
    deps = [
        ":gurobi_solver",
        ":integer_optimization_util",
        ":mathematical_program",
        ":mixed_integer_rotation_constraint",
        ":mosek_solver",
        ":rotation_constraint",
        ":solve",
        "//common/test_utilities:eigen_matrix_compare",
        "//math:geometric_transform",
        "//math:gray_code",
    ],
)

drake_cc_googletest(
    name = "mixed_integer_rotation_constraint_corner_test",
    timeout = "long",
    # This test is quite long, so split it into 4 processes for better latency.
    shard_count = 4,
    tags = gurobi_test_tags() + mosek_test_tags() + [
        # Excluding asan because it is unreasonably slow (> 30 minutes).
        "no_asan",
        # Excluding tsan because an assertion fails in LLVM code. Issue #6179.
        "no_tsan",
    ],
    use_default_main = False,
    deps = [
        ":integer_optimization_util",
        ":mathematical_program",
        ":mixed_integer_rotation_constraint",
        ":mosek_solver",
        ":rotation_constraint",
        ":solve",
        "//common/test_utilities:eigen_matrix_compare",
        "//math:gray_code",
    ],
)

drake_cc_googletest(
    name = "rotation_constraint_test",
    timeout = "long",
    # This test is quite long, so split it into 4 processes for better latency.
    shard_count = 4,
    tags = gurobi_test_tags() + mosek_test_tags() + [
        # Excluding asan because it is unreasonably slow (> 30 minutes).
        "no_asan",
        # Excluding tsan because an assertion fails in LLVM code. Issue #6179.
        "no_tsan",
    ],
    use_default_main = False,
    deps = [
        ":gurobi_solver",
        ":mathematical_program",
        ":mosek_solver",
        ":rotation_constraint",
        ":solve",
        "//common/test_utilities:eigen_matrix_compare",
        "//math:geometric_transform",
    ],
)

drake_cc_googletest(
    name = "osqp_solver_test",
    deps = [
        ":mathematical_program",
        ":mathematical_program_test_util",
        ":osqp_solver",
        ":quadratic_program_examples",
        "//common/test_utilities:eigen_matrix_compare",
    ],
)

drake_cc_binary(
    name = "plot_feasible_rotation_matrices",
    testonly = 1,
    srcs = ["test/plot_feasible_rotation_matrices.cc"],
    deps = [
        ":mathematical_program",
        ":mixed_integer_rotation_constraint",
        ":rotation_constraint",
        ":solve",
        "//common/proto:call_python",
    ],
)

drake_cc_googletest(
    name = "program_attribute_test",
    deps = [
        ":program_attribute",
    ],
)

drake_cc_googletest(
    name = "mixed_integer_rotation_constraint_limit_test",
    timeout = "long",
    num_threads = 4,
    tags = gurobi_test_tags() + [
        # Times out with Valgrind
        "no_memcheck",
        # Excluding tsan because an assertion fails in LLVM code. Issue #6179.
        "no_tsan",
    ],
    deps = [
        ":gurobi_solver",
        ":mathematical_program",
        ":mixed_integer_rotation_constraint",
        ":rotation_constraint",
        "//common/test_utilities:eigen_matrix_compare",
    ],
)

drake_cc_googletest(
    name = "clarabel_solver_test",
    deps = [
        ":clarabel_solver",
        ":exponential_cone_program_examples",
        ":l2norm_cost_examples",
        ":linear_program_examples",
        ":mathematical_program",
        ":mathematical_program_test_util",
        ":quadratic_program_examples",
        ":second_order_cone_program_examples",
        ":semidefinite_program_examples",
        ":sos_examples",
        "//common/test_utilities:expect_throws_message",
    ],
)

drake_cc_googletest(
    name = "scs_solver_test",
    deps = [
        ":exponential_cone_program_examples",
        ":l2norm_cost_examples",
        ":linear_program_examples",
        ":mathematical_program",
        ":mathematical_program_test_util",
        ":quadratic_program_examples",
        ":scs_solver",
        ":second_order_cone_program_examples",
        ":semidefinite_program_examples",
        ":sos_examples",
    ],
)

drake_cc_googletest(
    name = "snopt_solver_test",
    tags = [
        # ThreadSanitizer: lock-order-inversion (potential deadlock) with
        # snopt_fortran (#11657).
        "no_tsan",
        "snopt",
    ],
    deps = [
        ":linear_program_examples",
        ":mathematical_program",
        ":mathematical_program_test_util",
        ":optimization_examples",
        ":quadratic_program_examples",
        ":second_order_cone_program_examples",
        ":snopt_solver",
        "//common:find_resource",
        "//common:temp_directory",
        "//common/test_utilities:eigen_matrix_compare",
        "//common/test_utilities:expect_throws_message",
        "//math:geometric_transform",
    ],
)

drake_cc_googletest(
    name = "solver_base_test",
    deps = [
        ":mathematical_program",
        ":solver_base",
        "//common/test_utilities:expect_throws_message",
    ],
)

drake_cc_googletest(
    name = "solver_id_test",
    deps = [
        ":solver_id",
        "//common/test_utilities:limit_malloc",
    ],
)

drake_cc_googletest(
    name = "solver_type_converter_test",
    deps = [
        ":mathematical_program",
        ":solver_type_converter",
    ],
)

drake_cc_googletest(
    name = "sos_constraint_test",
    tags = mosek_test_tags(),
    deps = [
        ":mathematical_program",
        ":solve",
        ":sos_basis_generator",
        "//common/test_utilities",
    ],
)

drake_cc_googletest(
    name = "sos_basis_generator_test",
    deps = [
        ":mathematical_program",
        ":sos_basis_generator",
        "//common/symbolic:monomial_util",
    ],
)

drake_cc_googletest(
    name = "integer_inequality_solver_test",
    deps = [
        ":integer_inequality_solver",
    ],
)

drake_cc_binary(
    name = "plot_rotation_mccormick_envelope",
    testonly = 1,
    srcs = ["test/plot_rotation_mccormick_envelope.cc"],
    deps = [
        ":rotation_constraint_visualization",
    ],
)

drake_cc_googletest(
    name = "mixed_integer_optimization_util_test",
    tags = gurobi_test_tags(gurobi_required = False),
    deps = [
        ":gurobi_solver",
        ":mixed_integer_optimization_util",
        "//common/test_utilities:eigen_matrix_compare",
        "//math:gray_code",
    ],
)

drake_cc_googletest(
    name = "mixed_integer_rotation_constraint_internal_test",
    tags = mosek_test_tags() + gurobi_test_tags() + ["no_tsan"],
    deps = [
        ":mathematical_program",
        ":mixed_integer_rotation_constraint",
        ":solve",
        "//common/test_utilities:eigen_matrix_compare",
        "//math:geometric_transform",
    ],
)

drake_cc_googletest(
    name = "diagonally_dominant_matrix_test",
    deps = [
        ":mathematical_program",
        ":snopt_solver",
        ":solve",
        "//common/test_utilities:eigen_matrix_compare",
    ],
)

drake_cc_googletest(
    name = "diagonally_dominant_dual_cone_matrix_test",
    deps = [
        ":mathematical_program",
        ":snopt_solver",
        ":solve",
        "//common/test_utilities:eigen_matrix_compare",
    ],
)

drake_cc_googletest(
    name = "scaled_diagonally_dominant_matrix_test",
    tags = gurobi_test_tags() + mosek_test_tags(),
    deps = [
        ":mathematical_program",
        ":solve",
        "//common/test_utilities:eigen_matrix_compare",
        "//common/test_utilities:symbolic_test_util",
    ],
)

drake_cc_googletest(
    name = "scaled_diagonally_dominant_dual_cone_matrix_test",
    deps = [
        ":mathematical_program",
        ":solve",
        "//common/test_utilities:eigen_matrix_compare",
        "//common/test_utilities:symbolic_test_util",
    ],
)

drake_cc_googletest(
    name = "mathematical_program_result_test",
    deps = [
        ":cost",
        ":mathematical_program_result",
        ":osqp_solver",
        ":snopt_solver",
        "//common/test_utilities:eigen_matrix_compare",
        "//common/test_utilities:expect_throws_message",
        "//common/test_utilities:symbolic_test_util",
    ],
)

drake_cc_googletest(
    name = "choose_best_solver_test",
    deps = [
        ":choose_best_solver",
        ":clarabel_solver",
        ":clp_solver",
        ":csdp_solver",
        ":equality_constrained_qp_solver",
        ":get_program_type",
        ":gurobi_solver",
        ":ipopt_solver",
        ":linear_system_solver",
        ":moby_lcp_solver",
        ":mosek_solver",
        ":nlopt_solver",
        ":osqp_solver",
        ":scs_solver",
        ":snopt_solver",
        "//common/test_utilities:expect_throws_message",
    ],
)

drake_cc_googletest(
    name = "solve_test",
    deps = [
        ":choose_best_solver",
        ":gurobi_solver",
        ":linear_system_solver",
        ":scs_solver",
        ":snopt_solver",
        ":solve",
        "//common/test_utilities:eigen_matrix_compare",
        "//common/test_utilities:expect_throws_message",
    ],
)

drake_cc_googletest(
    name = "aggregate_costs_constraints_test",
    deps = [
        ":aggregate_costs_constraints",
        "//common/test_utilities:eigen_matrix_compare",
        "//common/test_utilities:symbolic_test_util",
    ],
)

drake_cc_googletest(
    name = "solver_options_test",
    deps = [
        ":solver_options",
        "//common/test_utilities:expect_no_throw",
        "//common/test_utilities:expect_throws_message",
    ],
)

drake_cc_googletest(
    name = "augmented_lagrangian_test",
    deps = [
        ":aggregate_costs_constraints",
        ":augmented_lagrangian",
        "//common/test_utilities:eigen_matrix_compare",
        "//math:gradient",
    ],
)

drake_cc_googletest(
    name = "sparse_and_dense_matrix_test",
    tags = ["cpu:4"],
    deps = [
        ":sparse_and_dense_matrix",
        "//common/test_utilities:eigen_matrix_compare",
    ],
)

add_lint_tests(enable_clang_format_lint = False)<|MERGE_RESOLUTION|>--- conflicted
+++ resolved
@@ -1079,13 +1079,9 @@
     interface_deps = [
         ":mathematical_program",
     ],
-<<<<<<< HEAD
-    deps = [":semidefinite_relaxation_internal"],
-=======
     deps = [
         ":semidefinite_relaxation_internal",
     ],
->>>>>>> 38090a8f
 )
 
 drake_cc_library(
