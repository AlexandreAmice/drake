--- conflicted
+++ resolved
@@ -1,11 +1,7 @@
 #pragma once
 
 #include <map>
-<<<<<<< HEAD
-#include <memory>
 #include <optional>
-=======
->>>>>>> 38090a8f
 
 #include "drake/math/matrix_util.h"
 #include "drake/solvers/mathematical_program.h"
@@ -14,11 +10,10 @@
 namespace solvers {
 namespace internal {
 
-<<<<<<< HEAD
-// Validate that we can compute the semidefinite relaxation of prog.
+// Validates that we can compute the semidefinite relaxation of prog.
 void ValidateProgramIsSupported(const MathematicalProgram& prog);
 
-// Check whether the program prog has any non-convex quadratic costs or
+// Checks whether the program prog has any non-convex quadratic costs or
 // constraints.
 bool CheckProgramHasNonConvexQuadratics(const MathematicalProgram& prog);
 
@@ -36,7 +31,7 @@
     std::map<symbolic::Variable, int>* variables_to_sorted_indices,
     const std::optional<int>& group_number = std::nullopt);
 
-// Iterate over the quadratic costs and constraints in prog, remove them if
+// Iterates over the quadratic costs and constraints in prog, remove them if
 // present in the relaxation, and add an equivalent linear cost or constraint on
 // the semidefinite variable X. If the cost or constraint is convex, and
 // preserve_convex_quadratic_constraints is true, then the cost/constraint is
@@ -48,7 +43,7 @@
     MathematicalProgram* relaxation,
     bool preserve_convex_quadratic_constraints = false);
 
-// For every equality constraint Ay = b in prog, add the implied linear equality
+// For every equality constraint Ay = b in prog, adds the implied linear equality
 // constraint [A, -b]X = 0 on the semidefinite relaxation variable X to the
 // relaxation. The map variables_to_sorted_indices maps the decision variables
 // in prog to their index in the last column of X.
@@ -57,25 +52,7 @@
     const std::map<symbolic::Variable, int>& variables_to_sorted_indices,
     MathematicalProgram* relaxation);
 
-// Aggregate all the finite linear constraints in the program into a single
-=======
-void ValidateProgramIsSupported(const MathematicalProgram& prog);
-
-// Checks whether the program prog has any non-convex quadratic costs or
-// constraints.
-bool CheckProgramHasNonConvexQuadratics(const MathematicalProgram& prog);
-
-// Iterates over the quadratic costs and constraints in prog, remove them if
-// present in the relaxation, and add an equivalent linear cost or constraint on
-// the semidefinite variable X. The map variables_to_sorted_indices maps the
-// decision variables in prog to their index in the last column of X.
-void DoLinearizeQuadraticCostsAndConstraints(
-    const MathematicalProgram& prog, const MatrixXDecisionVariable& X,
-    const std::map<symbolic::Variable, int>& variables_to_sorted_indices,
-    MathematicalProgram* relaxation);
-
 // Aggregates all the finite linear constraints in the program into a single
->>>>>>> 38090a8f
 // expression Ay ≤ b, which can be expressed as [A, -b][y; 1] ≤ 0.
 // We add the implied linear constraint [A,-b]X[A,-b]ᵀ ≤ 0 on the variable X to
 // the relaxation. The map variables_to_sorted_indices maps the
@@ -85,9 +62,6 @@
     const std::map<symbolic::Variable, int>& variables_to_sorted_indices,
     MathematicalProgram* relaxation);
 
-<<<<<<< HEAD
-// Take the sparse Kronecker product of A and B.
-=======
 // For every equality constraint Ay = b in prog, adds the implied linear
 // equality constraint [A, -b]X = 0 on the semidefinite relaxation variable X
 // to the relaxation. The map variables_to_sorted_indices maps the decision
@@ -98,7 +72,6 @@
     MathematicalProgram* relaxation);
 
 // Takes the sparse Kronecker product of A and B.
->>>>>>> 38090a8f
 Eigen::SparseMatrix<double> SparseKroneckerProduct(
     const Eigen::SparseMatrix<double>& A, const Eigen::SparseMatrix<double>& B);
 
