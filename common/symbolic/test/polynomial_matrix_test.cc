#include <gtest/gtest.h>

#include "drake/common/eigen_types.h"
#include "drake/common/fmt_eigen.h"
#include "drake/common/symbolic/expression.h"
#include "drake/common/test_utilities/symbolic_test_util.h"

namespace drake {
namespace symbolic {
namespace {

using test::ExprEqual;

class SymbolicPolynomialMatrixTest : public ::testing::Test {
 protected:
  const Variable var_x_{"x"};
  const Variable var_y_{"y"};
  const Variable var_z_{"z"};

  const Monomial m_x_{var_x_};
  const Monomial m_y_{var_y_};
  const Monomial m_z_{var_z_};

  MatrixX<Polynomial> M_poly_dynamic_{2, 2};
  Eigen::Matrix<Polynomial, 2, 2> M_poly_static_;

  MatrixX<Monomial> M_monomial_dynamic_{2, 2};
  Eigen::Matrix<Monomial, 2, 2> M_monomial_static_;

  MatrixX<double> M_double_dynamic_{2, 2};
  Eigen::Matrix<double, 2, 2> M_double_static_;

  MatrixX<Expression> M_expression_dynamic_{2, 2};
  Eigen::Matrix<Expression, 2, 2> M_expression_static_;

  MatrixX<Variable> M_variable_dynamic_{2, 2};
  Eigen::Matrix<Variable, 2, 2> M_variable_static_;

  VectorX<Polynomial> v_poly_dynamic_{2};
  Eigen::Matrix<Polynomial, 2, 1> v_poly_static_;

  VectorX<Monomial> v_monomial_dynamic_{2};
  Eigen::Matrix<Monomial, 2, 1> v_monomial_static_;

  VectorX<double> v_double_dynamic_{2};
  Eigen::Matrix<double, 2, 1> v_double_static_;

  VectorX<Expression> v_expression_dynamic_{2};
  Eigen::Matrix<Expression, 2, 1> v_expression_static_;

  VectorX<Variable> v_variable_dynamic_{2};
  Eigen::Matrix<Variable, 2, 1> v_variable_static_;

  void SetUp() override {
    // clang-format off
    M_poly_dynamic_ << Polynomial{},    (m_x_ + m_y_),      // [0        x + y]
                      (2 + m_x_ * m_y_), Polynomial{m_z_};  // [2 + xy   z    ]
    M_poly_static_ << Polynomial{},    (m_x_ + m_y_),       // [0        x + y]
                     (2 + m_x_ * m_y_), Polynomial{m_z_};   // [2 + xy   z    ]

    M_monomial_dynamic_ << Monomial{},   m_x_,                  // [1    x  ]
                          (m_x_ * m_y_), (m_x_ * m_x_ * m_z_);  // [xy   x²z]
    M_monomial_static_ << Monomial{},   m_x_,                   // [1    x  ]
                         (m_x_ * m_y_), (m_x_ * m_x_ * m_z_);   // [xy   x²z]

    M_double_dynamic_ << -2.0,  4.0,  // [-2.0   4.0]
                          5.0, -9.0;  // [ 5.0  -9.0]
    M_double_static_ << -2.0,  4.0,   // [-2.0   4.0]
                         5.0, -9.0;   // [ 5.0  -9.0]

<<<<<<< HEAD
    // [0        cos(x + y)]
=======
    // [x        cos(x + y)]
>>>>>>> 1621debb
    // [sin(2 + xy)   z    ]
    M_expression_dynamic_ << Expression{var_x_},
                             symbolic::cos(var_x_ + var_y_),
                             symbolic::sin(2 + var_x_ * var_y_),
                             Expression{var_z_};
<<<<<<< HEAD
    // [0        cos(x + y)]
=======
    // [x        cos(x + y)]
>>>>>>> 1621debb
    // [sin(2 + xy)   z    ]
    M_expression_static_ << Expression{var_x_},
                            symbolic::cos(var_x_ + var_y_),
                            symbolic::sin(2 + var_x_ * var_y_),
                            Expression{var_z_};

    M_variable_dynamic_ << var_x_, var_y_,  // [x, y]
                           var_z_, var_y_;  // [z, y]
    M_variable_static_ << var_x_, var_y_,   // [x, y]
                          var_z_, var_y_;   // [z, y]

    v_poly_dynamic_ << (m_x_ + m_y_),             // [x+y    ]
                       (3 + m_x_ * m_y_ * m_z_);  // [3 + xyz]
    v_poly_static_ << (m_x_ + m_y_),              // [x+y    ]
                      (3 + m_x_ * m_y_ * m_z_);   // [3 + xyz]

    v_monomial_dynamic_ << (m_x_ * m_y_),         // [xy ]
                           (m_x_ * m_y_ * m_z_);  // [xyz]
    v_monomial_static_ << (m_x_ * m_y_),          // [xy ]
                          (m_x_ * m_y_ * m_z_);   // [xyz]

    v_double_dynamic_ << -1.1,  // [-1.1]
                          5.2;  // [ 5.2]
    v_double_static_ << -1.1,   // [-1.1]
                         5.2;   // [ 5.2]

    v_expression_dynamic_ << Expression{var_x_},               // [x]
                             symbolic::cos(var_x_ + var_y_);  // [cos(x + y)]
    v_expression_static_ << Expression{var_x_},               // [x]
                            symbolic::cos(var_x_ + var_y_);  // [cos(x + y)]

    v_variable_dynamic_ << var_x_,  // [x]
                           var_y_;  // [y]
    v_variable_static_ << var_x_,   // [x]
                          var_y_;   // [y]
    // clang-format on
  }
};

// Compares m1 and m2 after expanding both of them.
::testing::AssertionResult CompareMatricesWithExpansion(
    const Eigen::Ref<const MatrixX<Expression>>& m1,
    const Eigen::Ref<const MatrixX<Expression>>& m2) {
  const MatrixX<Expression> m1_expanded{m1.unaryExpr([](const Expression& e) {
    return e.Expand();
  })};
  const MatrixX<Expression> m2_expanded{m2.unaryExpr([](const Expression& e) {
    return e.Expand();
  })};
  if (m1_expanded == m2_expanded) {
    return ::testing::AssertionSuccess() << fmt::format(
               "m1 and m2 are equal after expansion where m1 = \n{}\n"
               "and m2 = {}",
               fmt_eigen(m1), fmt_eigen(m2));
  } else {
    return ::testing::AssertionFailure() << fmt::format(
               "m1 and m2 are not equal after expansion where m1 = \n{}\n"
               "m2 = \n{}\n"
               "m1_expanded = \n{}\n"
               "m2_expanded = \n{}\n",
               fmt_eigen(m1), fmt_eigen(m2), fmt_eigen(m1_expanded),
               fmt_eigen(m2_expanded));
  }
}

template <typename Matrix1, typename Matrix2>
::testing::AssertionResult CheckAddition(const Matrix1& M1, const Matrix2& M2) {
  return CompareMatricesWithExpansion(
      (M1 + M2).template cast<Expression>(),
      M1.template cast<Expression>() + M2.template cast<Expression>());
}

template <typename Matrix1, typename Matrix2>
::testing::AssertionResult CheckSubtraction(const Matrix1& M1,
                                            const Matrix2& M2) {
  return CompareMatricesWithExpansion(
      (M1 - M2).template cast<Expression>(),
      M1.template cast<Expression>() - M2.template cast<Expression>());
}

template <typename Matrix1, typename Matrix2>
::testing::AssertionResult CheckMultiplication(const Matrix1& M1,
                                               const Matrix2& M2) {
  return CompareMatricesWithExpansion(
      (M1 * M2).template cast<Expression>(),
      M1.template cast<Expression>() * M2.template cast<Expression>());
}

// Given two vectors with arbitrary types, computes their dot product as a
// Polynomial and then checks that the result is identical to the dot product
// after casting v1 and v2 to Expressions (i.e., using Expression's `operator+`
// and `operator*` as an oracle).
template <typename Vector1, typename Vector2>
bool CheckDotProductResPoly(const Vector1& v1, const Vector2& v2) {
<<<<<<< HEAD
  const Expression e1{v1.dot(v2).ToExpression().Expand()};
  const Expression e2{v1.template cast<Expression>()
                          .dot(v2.template cast<Expression>())
                          .Expand()};
  return e1.EqualTo(e2);
}

template <typename Vector1, typename Vector2>
bool CheckDotProductResExpr(const Vector1& v1, const Vector2& v2) {
  const Expression e1{v1.dot(v2).Expand()};
=======
  const Polynomial dot = v1.dot(v2);
  const Expression e1{dot.ToExpression().Expand()};
>>>>>>> 1621debb
  const Expression e2{v1.template cast<Expression>()
                          .dot(v2.template cast<Expression>())
                          .Expand()};
  return e1.EqualTo(e2);
}

// Given two vectors with arbitrary types, computes their dot product as an
// Expression and then checks that the result is identical to the dot product
// after casting v1 and v2 to Expressions (i.e., using Expression's `operator+`
// and `operator*` as an oracle).
template <typename Vector1, typename Vector2>
bool CheckDotProductResExpr(const Vector1& v1, const Vector2& v2) {
  const Expression dot = v1.dot(v2);
  const Expression e1{dot.Expand()};
  const Expression e2{v1.template cast<Expression>()
                          .dot(v2.template cast<Expression>())
                          .Expand()};
  return e1.EqualTo(e2);
}

TEST_F(SymbolicPolynomialMatrixTest, ExpressionPolynomial) {
  // Checks Dynamic op Dynamic where op = {+, -, *, ·}.
  EXPECT_TRUE(CheckAddition(M_expression_dynamic_, M_poly_dynamic_));
  EXPECT_TRUE(CheckSubtraction(M_expression_dynamic_, M_poly_dynamic_));
  EXPECT_TRUE(CheckMultiplication(M_expression_dynamic_, M_poly_dynamic_));
  EXPECT_TRUE(CheckDotProductResExpr(v_expression_dynamic_, v_poly_dynamic_));

  // Checks Static op Dynamic where op = {+, -, *, ·}.
  EXPECT_TRUE(CheckAddition(M_expression_static_, M_poly_dynamic_));
  EXPECT_TRUE(CheckSubtraction(M_expression_static_, M_poly_dynamic_));
  EXPECT_TRUE(CheckMultiplication(M_expression_static_, M_poly_dynamic_));
  EXPECT_TRUE(CheckDotProductResExpr(v_expression_static_, v_poly_dynamic_));

  // Checks Dynamic op Static where op = {+, -, *, ·}.
  EXPECT_TRUE(CheckAddition(M_expression_dynamic_, M_poly_static_));
  EXPECT_TRUE(CheckSubtraction(M_expression_dynamic_, M_poly_static_));
  EXPECT_TRUE(CheckMultiplication(M_expression_dynamic_, M_poly_static_));
  EXPECT_TRUE(CheckDotProductResExpr(v_expression_dynamic_, v_poly_static_));

  // Checks Static op Static where op = {+, -, *, ·}.
  EXPECT_TRUE(CheckAddition(M_expression_static_, M_poly_static_));
  EXPECT_TRUE(CheckSubtraction(M_expression_static_, M_poly_static_));
  EXPECT_TRUE(CheckMultiplication(M_expression_static_, M_poly_static_));
  EXPECT_TRUE(CheckDotProductResExpr(v_expression_static_, v_poly_static_));
}

TEST_F(SymbolicPolynomialMatrixTest, ExpressionMonomial) {
  // Checks Dynamic op Dynamic where op = {+, -, *, ·}.
  EXPECT_TRUE(CheckAddition(M_expression_dynamic_, M_monomial_dynamic_));
  EXPECT_TRUE(CheckSubtraction(M_expression_dynamic_, M_monomial_dynamic_));
  EXPECT_TRUE(CheckMultiplication(M_expression_dynamic_, M_monomial_dynamic_));
  EXPECT_TRUE(
      CheckDotProductResExpr(v_expression_dynamic_, v_monomial_dynamic_));

  // Checks Static op Dynamic where op = {+, -, *, ·}.
  EXPECT_TRUE(CheckAddition(M_expression_static_, M_monomial_dynamic_));
  EXPECT_TRUE(CheckSubtraction(M_expression_static_, M_monomial_dynamic_));
  EXPECT_TRUE(CheckMultiplication(M_expression_static_, M_monomial_dynamic_));
  EXPECT_TRUE(
      CheckDotProductResExpr(v_expression_static_, v_monomial_dynamic_));

  // Checks Dynamic op Static where op = {+, -, *, ·}.
  EXPECT_TRUE(CheckAddition(M_expression_dynamic_, M_monomial_static_));
  EXPECT_TRUE(CheckSubtraction(M_expression_dynamic_, M_monomial_static_));
  EXPECT_TRUE(CheckMultiplication(M_expression_dynamic_, M_monomial_static_));
  EXPECT_TRUE(
      CheckDotProductResExpr(v_expression_dynamic_, v_monomial_static_));

  // Checks Static op Static where op = {+, -, *, ·}.
  EXPECT_TRUE(CheckAddition(M_expression_static_, M_monomial_static_));
  EXPECT_TRUE(CheckSubtraction(M_expression_static_, M_monomial_static_));
  EXPECT_TRUE(CheckMultiplication(M_expression_static_, M_monomial_static_));
  EXPECT_TRUE(CheckDotProductResExpr(v_expression_static_, v_monomial_static_));
}

TEST_F(SymbolicPolynomialMatrixTest, PolynomialPolynomial) {
  // Checks Dynamic op Dynamic where op = {+, -, *, ·}.
  EXPECT_TRUE(CheckAddition(M_poly_dynamic_, M_poly_dynamic_));
  EXPECT_TRUE(CheckSubtraction(M_poly_dynamic_, M_poly_dynamic_));
  EXPECT_TRUE(CheckMultiplication(M_poly_dynamic_, M_poly_dynamic_));
  EXPECT_TRUE(CheckDotProductResPoly(v_poly_dynamic_, v_poly_dynamic_));

  // Checks Static op Dynamic where op = {+, -, *, ·}.
  EXPECT_TRUE(CheckAddition(M_poly_static_, M_poly_dynamic_));
  EXPECT_TRUE(CheckSubtraction(M_poly_static_, M_poly_dynamic_));
  EXPECT_TRUE(CheckMultiplication(M_poly_static_, M_poly_dynamic_));
  EXPECT_TRUE(CheckDotProductResPoly(v_poly_static_, v_poly_dynamic_));

  // Checks Dynamic op Static where op = {+, -, *, ·}.
  EXPECT_TRUE(CheckAddition(M_poly_dynamic_, M_poly_static_));
  EXPECT_TRUE(CheckSubtraction(M_poly_dynamic_, M_poly_static_));
  EXPECT_TRUE(CheckMultiplication(M_poly_dynamic_, M_poly_static_));
  EXPECT_TRUE(CheckDotProductResPoly(v_poly_dynamic_, v_poly_static_));

  // Checks Static op Static where op = {+, -, *, ·}.
  EXPECT_TRUE(CheckAddition(M_poly_static_, M_poly_static_));
  EXPECT_TRUE(CheckSubtraction(M_poly_static_, M_poly_static_));
  EXPECT_TRUE(CheckMultiplication(M_poly_static_, M_poly_static_));
  EXPECT_TRUE(CheckDotProductResPoly(v_poly_static_, v_poly_static_));
}

TEST_F(SymbolicPolynomialMatrixTest, PolynomialMonomial) {
  // Checks Dynamic op Dynamic where op = {+, -, *, ·}.
  EXPECT_TRUE(CheckAddition(M_poly_dynamic_, M_monomial_dynamic_));
  EXPECT_TRUE(CheckSubtraction(M_poly_dynamic_, M_monomial_dynamic_));
  EXPECT_TRUE(CheckMultiplication(M_poly_dynamic_, M_monomial_dynamic_));
  EXPECT_TRUE(CheckDotProductResPoly(v_poly_dynamic_, v_monomial_dynamic_));

  // Checks Static op Dynamic where op = {+, -, *, ·}.
  EXPECT_TRUE(CheckAddition(M_poly_static_, M_monomial_dynamic_));
  EXPECT_TRUE(CheckSubtraction(M_poly_static_, M_monomial_dynamic_));
  EXPECT_TRUE(CheckMultiplication(M_poly_static_, M_monomial_dynamic_));
  EXPECT_TRUE(CheckDotProductResPoly(v_poly_static_, v_monomial_dynamic_));

  // Checks Dynamic op Static where op = {+, -, *, ·}.
  EXPECT_TRUE(CheckAddition(M_poly_dynamic_, M_monomial_static_));
  EXPECT_TRUE(CheckSubtraction(M_poly_dynamic_, M_monomial_static_));
  EXPECT_TRUE(CheckMultiplication(M_poly_dynamic_, M_monomial_static_));
  EXPECT_TRUE(CheckDotProductResPoly(v_poly_dynamic_, v_monomial_static_));

  // Checks Static op Static where op = {+, -, *, ·}.
  EXPECT_TRUE(CheckAddition(M_poly_static_, M_monomial_static_));
  EXPECT_TRUE(CheckSubtraction(M_poly_static_, M_monomial_static_));
  EXPECT_TRUE(CheckMultiplication(M_poly_static_, M_monomial_static_));
  EXPECT_TRUE(CheckDotProductResPoly(v_poly_static_, v_monomial_static_));
}

TEST_F(SymbolicPolynomialMatrixTest, PolynomialDouble) {
  // Checks Dynamic op Dynamic where op = {+, -, *, ·}.
  EXPECT_TRUE(CheckAddition(M_poly_dynamic_, M_double_dynamic_));
  EXPECT_TRUE(CheckSubtraction(M_poly_dynamic_, M_double_dynamic_));
  EXPECT_TRUE(CheckMultiplication(M_poly_dynamic_, M_double_dynamic_));
  EXPECT_TRUE(CheckDotProductResPoly(v_poly_dynamic_, v_double_dynamic_));

  // Checks Static op Dynamic where op = {+, -, *, ·}.
  EXPECT_TRUE(CheckAddition(M_poly_static_, M_double_dynamic_));
  EXPECT_TRUE(CheckSubtraction(M_poly_static_, M_double_dynamic_));
  EXPECT_TRUE(CheckMultiplication(M_poly_static_, M_double_dynamic_));
  EXPECT_TRUE(CheckDotProductResPoly(v_poly_static_, v_double_dynamic_));

  // Checks Dynamic op Static where op = {+, -, *, ·}.
  EXPECT_TRUE(CheckAddition(M_poly_dynamic_, M_double_static_));
  EXPECT_TRUE(CheckSubtraction(M_poly_dynamic_, M_double_static_));
  EXPECT_TRUE(CheckMultiplication(M_poly_dynamic_, M_double_static_));
  EXPECT_TRUE(CheckDotProductResPoly(v_poly_dynamic_, v_double_static_));

  // Checks Static op Static where op = {+, -, *, ·}.
  EXPECT_TRUE(CheckAddition(M_poly_static_, M_double_static_));
  EXPECT_TRUE(CheckSubtraction(M_poly_static_, M_double_static_));
  EXPECT_TRUE(CheckMultiplication(M_poly_static_, M_double_static_));
  EXPECT_TRUE(CheckDotProductResPoly(v_poly_static_, v_double_static_));
}

TEST_F(SymbolicPolynomialMatrixTest, PolynomialVariable) {
  // Checks Dynamic op Dynamic where op = {+, -, *, ·}.
  EXPECT_TRUE(CheckAddition(M_poly_dynamic_, M_variable_dynamic_));
  EXPECT_TRUE(CheckSubtraction(M_poly_dynamic_, M_variable_dynamic_));
  EXPECT_TRUE(CheckMultiplication(M_poly_dynamic_, M_variable_dynamic_));
  EXPECT_TRUE(CheckDotProductResPoly(v_poly_dynamic_, v_variable_dynamic_));

  // Checks Static op Dynamic where op = {+, -, *, ·}.
  EXPECT_TRUE(CheckAddition(M_poly_static_, M_variable_dynamic_));
  EXPECT_TRUE(CheckSubtraction(M_poly_static_, M_variable_dynamic_));
  EXPECT_TRUE(CheckMultiplication(M_poly_static_, M_variable_dynamic_));
  EXPECT_TRUE(CheckDotProductResPoly(v_poly_static_, v_variable_dynamic_));

<<<<<<< HEAD
  // Checks Dynamic op Static where op = {+, -, *}.
=======
  // Checks Dynamic op Static where op = {+, -, *, ·}.
>>>>>>> 1621debb
  EXPECT_TRUE(CheckAddition(M_poly_dynamic_, M_variable_static_));
  EXPECT_TRUE(CheckSubtraction(M_poly_dynamic_, M_variable_static_));
  EXPECT_TRUE(CheckMultiplication(M_poly_dynamic_, M_variable_static_));
  EXPECT_TRUE(CheckDotProductResPoly(v_poly_dynamic_, v_variable_static_));

  // Checks Static op Static where op = {+, -, *, ·}.
  EXPECT_TRUE(CheckAddition(M_poly_static_, M_variable_static_));
  EXPECT_TRUE(CheckSubtraction(M_poly_static_, M_variable_static_));
  EXPECT_TRUE(CheckMultiplication(M_poly_static_, M_variable_static_));
  EXPECT_TRUE(CheckDotProductResPoly(v_poly_static_, v_variable_static_));
}

TEST_F(SymbolicPolynomialMatrixTest, PolynomialExpression) {
  // Checks Dynamic op Dynamic where op = {+, -, *, ·}.
  EXPECT_TRUE(CheckAddition(M_poly_dynamic_, M_expression_dynamic_));
  EXPECT_TRUE(CheckSubtraction(M_poly_dynamic_, M_expression_dynamic_));
  EXPECT_TRUE(CheckMultiplication(M_poly_dynamic_, M_expression_dynamic_));
  EXPECT_TRUE(CheckDotProductResExpr(v_poly_dynamic_, v_expression_dynamic_));

  // Checks Static op Dynamic where op = {+, -, *, ·}.
  EXPECT_TRUE(CheckAddition(M_poly_static_, M_expression_dynamic_));
  EXPECT_TRUE(CheckSubtraction(M_poly_static_, M_expression_dynamic_));
  EXPECT_TRUE(CheckMultiplication(M_poly_static_, M_expression_dynamic_));
  EXPECT_TRUE(CheckDotProductResExpr(v_poly_static_, v_expression_dynamic_));

<<<<<<< HEAD
  // Checks Dynamic op Static where op = {+, -, *}.
=======
  // Checks Dynamic op Static where op = {+, -, *, ·}.
>>>>>>> 1621debb
  EXPECT_TRUE(CheckAddition(M_poly_dynamic_, M_expression_static_));
  EXPECT_TRUE(CheckSubtraction(M_poly_dynamic_, M_expression_static_));
  EXPECT_TRUE(CheckMultiplication(M_poly_dynamic_, M_expression_static_));
  EXPECT_TRUE(CheckDotProductResExpr(v_poly_dynamic_, v_expression_static_));

  // Checks Static op Static where op = {+, -, *, ·}.
  EXPECT_TRUE(CheckAddition(M_poly_static_, M_expression_static_));
  EXPECT_TRUE(CheckSubtraction(M_poly_static_, M_expression_static_));
  EXPECT_TRUE(CheckMultiplication(M_poly_static_, M_expression_static_));
  EXPECT_TRUE(CheckDotProductResExpr(v_poly_static_, v_expression_static_));
}

TEST_F(SymbolicPolynomialMatrixTest, MonomialPolynomial) {
  // Checks Dynamic op Dynamic where op = {+, -, *, ·}.
  EXPECT_TRUE(CheckAddition(M_monomial_dynamic_, M_poly_dynamic_));
  EXPECT_TRUE(CheckSubtraction(M_monomial_dynamic_, M_poly_dynamic_));
  EXPECT_TRUE(CheckMultiplication(M_monomial_dynamic_, M_poly_dynamic_));
  EXPECT_TRUE(CheckDotProductResPoly(v_monomial_dynamic_, v_poly_dynamic_));

  // Checks Static op Dynamic where op = {+, -, *, ·}.
  EXPECT_TRUE(CheckAddition(M_monomial_static_, M_poly_dynamic_));
  EXPECT_TRUE(CheckSubtraction(M_monomial_static_, M_poly_dynamic_));
  EXPECT_TRUE(CheckMultiplication(M_monomial_static_, M_poly_dynamic_));
  EXPECT_TRUE(CheckDotProductResPoly(v_monomial_static_, v_poly_dynamic_));

  // Checks Dynamic op Static where op = {+, -, *, ·}.
  EXPECT_TRUE(CheckAddition(M_monomial_dynamic_, M_poly_static_));
  EXPECT_TRUE(CheckSubtraction(M_monomial_dynamic_, M_poly_static_));
  EXPECT_TRUE(CheckMultiplication(M_monomial_dynamic_, M_poly_static_));
  EXPECT_TRUE(CheckDotProductResPoly(v_monomial_dynamic_, v_poly_static_));

  // Checks Static op Static where op = {+, -, *, ·}.
  EXPECT_TRUE(CheckAddition(M_monomial_static_, M_poly_static_));
  EXPECT_TRUE(CheckSubtraction(M_monomial_static_, M_poly_static_));
  EXPECT_TRUE(CheckMultiplication(M_monomial_static_, M_poly_static_));
  EXPECT_TRUE(CheckDotProductResPoly(v_monomial_static_, v_poly_static_));
}

TEST_F(SymbolicPolynomialMatrixTest, MonomialMonomial) {
  // Checks Dynamic op Dynamic where op = {+, -, *, ·}.
  EXPECT_TRUE(CheckAddition(M_monomial_dynamic_, M_monomial_dynamic_));
  EXPECT_TRUE(CheckSubtraction(M_monomial_dynamic_, M_monomial_dynamic_));
  EXPECT_TRUE(CheckMultiplication(M_monomial_dynamic_, M_monomial_dynamic_));
  EXPECT_TRUE(CheckDotProductResPoly(v_monomial_dynamic_, v_monomial_dynamic_));

  // Checks Static op Dynamic where op = {+, -, *, ·}.
  EXPECT_TRUE(CheckAddition(M_monomial_static_, M_monomial_dynamic_));
  EXPECT_TRUE(CheckSubtraction(M_monomial_static_, M_monomial_dynamic_));
  EXPECT_TRUE(CheckMultiplication(M_monomial_static_, M_monomial_dynamic_));
  EXPECT_TRUE(CheckDotProductResPoly(v_monomial_static_, v_monomial_dynamic_));

  // Checks Dynamic op Static where op = {+, -, *, ·}.
  EXPECT_TRUE(CheckAddition(M_monomial_dynamic_, M_monomial_static_));
  EXPECT_TRUE(CheckSubtraction(M_monomial_dynamic_, M_monomial_static_));
  EXPECT_TRUE(CheckMultiplication(M_monomial_dynamic_, M_monomial_static_));
  EXPECT_TRUE(CheckDotProductResPoly(v_monomial_dynamic_, v_monomial_static_));

  // Checks Static op Static where op = {+, -, *, ·}.
  EXPECT_TRUE(CheckAddition(M_monomial_static_, M_monomial_static_));
  EXPECT_TRUE(CheckSubtraction(M_monomial_static_, M_monomial_static_));
  EXPECT_TRUE(CheckMultiplication(M_monomial_static_, M_monomial_static_));
  EXPECT_TRUE(CheckDotProductResPoly(v_monomial_static_, v_monomial_static_));
}

TEST_F(SymbolicPolynomialMatrixTest, MonomialVariable) {
  // Checks Dynamic op Dynamic where op = {+, -, *, ·}.
  EXPECT_TRUE(CheckAddition(M_monomial_dynamic_, M_variable_dynamic_));
  EXPECT_TRUE(CheckSubtraction(M_monomial_dynamic_, M_variable_dynamic_));
  EXPECT_TRUE(CheckMultiplication(M_monomial_dynamic_, M_variable_dynamic_));
  EXPECT_TRUE(CheckDotProductResPoly(v_monomial_dynamic_, v_variable_dynamic_));

  // Checks Static op Dynamic where op = {+, -, *, ·}.
  EXPECT_TRUE(CheckAddition(M_monomial_static_, M_variable_dynamic_));
  EXPECT_TRUE(CheckSubtraction(M_monomial_static_, M_variable_dynamic_));
  EXPECT_TRUE(CheckMultiplication(M_monomial_static_, M_variable_dynamic_));
  EXPECT_TRUE(CheckDotProductResPoly(v_monomial_static_, v_variable_dynamic_));

<<<<<<< HEAD
  // Checks Dynamic op Static where op = {+, -, *}.
=======
  // Checks Dynamic op Static where op = {+, -, *, ·}.
>>>>>>> 1621debb
  EXPECT_TRUE(CheckAddition(M_monomial_dynamic_, M_variable_static_));
  EXPECT_TRUE(CheckSubtraction(M_monomial_dynamic_, M_variable_static_));
  EXPECT_TRUE(CheckMultiplication(M_monomial_dynamic_, M_variable_static_));
  EXPECT_TRUE(CheckDotProductResPoly(v_monomial_dynamic_, v_variable_static_));

  // Checks Static op Static where op = {+, -, *, ·}.
  EXPECT_TRUE(CheckAddition(M_monomial_static_, M_variable_static_));
  EXPECT_TRUE(CheckSubtraction(M_monomial_static_, M_variable_static_));
  EXPECT_TRUE(CheckMultiplication(M_monomial_static_, M_variable_static_));
  EXPECT_TRUE(CheckDotProductResPoly(v_monomial_static_, v_variable_static_));
}

TEST_F(SymbolicPolynomialMatrixTest, MonomialExpression) {
  // Checks Dynamic op Dynamic where op = {+, -, *, ·}.
  EXPECT_TRUE(CheckAddition(M_monomial_dynamic_, M_expression_dynamic_));
  EXPECT_TRUE(CheckSubtraction(M_monomial_dynamic_, M_expression_dynamic_));
  EXPECT_TRUE(CheckMultiplication(M_monomial_dynamic_, M_expression_dynamic_));
  EXPECT_TRUE(
      CheckDotProductResExpr(v_monomial_dynamic_, v_expression_dynamic_));

  // Checks Static op Dynamic where op = {+, -, *, ·}.
  EXPECT_TRUE(CheckAddition(M_monomial_static_, M_expression_dynamic_));
  EXPECT_TRUE(CheckSubtraction(M_monomial_static_, M_expression_dynamic_));
  EXPECT_TRUE(CheckMultiplication(M_monomial_static_, M_expression_dynamic_));
  EXPECT_TRUE(
      CheckDotProductResExpr(v_monomial_static_, v_expression_dynamic_));

<<<<<<< HEAD
  // Checks Dynamic op Static where op = {+, -, *,·}.
=======
  // Checks Dynamic op Static where op = {+, -, *, ·}.
>>>>>>> 1621debb
  EXPECT_TRUE(CheckAddition(M_monomial_dynamic_, M_expression_static_));
  EXPECT_TRUE(CheckSubtraction(M_monomial_dynamic_, M_expression_static_));
  EXPECT_TRUE(CheckMultiplication(M_monomial_dynamic_, M_expression_static_));
  EXPECT_TRUE(
      CheckDotProductResExpr(v_monomial_dynamic_, v_expression_static_));

  // Checks Static op Static where op = {+, -, *, ·}.
  EXPECT_TRUE(CheckAddition(M_monomial_static_, M_expression_static_));
  EXPECT_TRUE(CheckSubtraction(M_monomial_static_, M_expression_static_));
  EXPECT_TRUE(CheckMultiplication(M_monomial_static_, M_expression_static_));
  EXPECT_TRUE(CheckDotProductResExpr(v_monomial_static_, v_expression_static_));
}

TEST_F(SymbolicPolynomialMatrixTest, MonomialDouble) {
  // Checks Dynamic op Dynamic where op = {+, -, *, ·}.
  EXPECT_TRUE(CheckAddition(M_monomial_dynamic_, M_double_dynamic_));
  EXPECT_TRUE(CheckSubtraction(M_monomial_dynamic_, M_double_dynamic_));
  EXPECT_TRUE(CheckMultiplication(M_monomial_dynamic_, M_double_dynamic_));
  EXPECT_TRUE(CheckDotProductResPoly(v_monomial_dynamic_, v_double_dynamic_));

  // Checks Static op Dynamic where op = {+, -, *, ·}.
  EXPECT_TRUE(CheckAddition(M_monomial_static_, M_double_dynamic_));
  EXPECT_TRUE(CheckSubtraction(M_monomial_static_, M_double_dynamic_));
  EXPECT_TRUE(CheckMultiplication(M_monomial_static_, M_double_dynamic_));
  EXPECT_TRUE(CheckDotProductResPoly(v_monomial_static_, v_double_dynamic_));

<<<<<<< HEAD
  // Checks Dynamic op Static where op = {+, -, *,·}.
=======
  // Checks Dynamic op Static where op = {+, -, *, ·}.
>>>>>>> 1621debb
  EXPECT_TRUE(CheckAddition(M_monomial_dynamic_, M_double_static_));
  EXPECT_TRUE(CheckSubtraction(M_monomial_dynamic_, M_double_static_));
  EXPECT_TRUE(CheckMultiplication(M_monomial_dynamic_, M_double_static_));
  EXPECT_TRUE(CheckDotProductResPoly(v_monomial_dynamic_, v_double_static_));

  // Checks Static op Static where op = {+, -, *, ·}.
  EXPECT_TRUE(CheckAddition(M_monomial_static_, M_double_static_));
  EXPECT_TRUE(CheckSubtraction(M_monomial_static_, M_double_static_));
  EXPECT_TRUE(CheckMultiplication(M_monomial_static_, M_double_static_));
  EXPECT_TRUE(CheckDotProductResPoly(v_monomial_static_, v_double_static_));
<<<<<<< HEAD
=======
}

TEST_F(SymbolicPolynomialMatrixTest, VariablePolynomial) {
  // Checks Dynamic op Dynamic where op = {+, -, *, ·}.
  EXPECT_TRUE(CheckAddition(M_variable_dynamic_, M_poly_dynamic_));
  EXPECT_TRUE(CheckSubtraction(M_variable_dynamic_, M_poly_dynamic_));
  EXPECT_TRUE(CheckMultiplication(M_variable_dynamic_, M_poly_dynamic_));
  EXPECT_TRUE(CheckDotProductResPoly(v_variable_dynamic_, v_poly_dynamic_));

  // Checks Static op Dynamic where op = {+, -, *, ·}.
  EXPECT_TRUE(CheckAddition(M_variable_static_, M_poly_dynamic_));
  EXPECT_TRUE(CheckSubtraction(M_variable_static_, M_poly_dynamic_));
  EXPECT_TRUE(CheckMultiplication(M_variable_static_, M_poly_dynamic_));
  EXPECT_TRUE(CheckDotProductResPoly(v_variable_static_, v_poly_dynamic_));

  // Checks Dynamic op Static where op = {+, -, *, ·}.
  EXPECT_TRUE(CheckAddition(M_variable_dynamic_, M_poly_static_));
  EXPECT_TRUE(CheckSubtraction(M_variable_dynamic_, M_poly_static_));
  EXPECT_TRUE(CheckMultiplication(M_variable_dynamic_, M_poly_static_));
  EXPECT_TRUE(CheckDotProductResPoly(v_variable_dynamic_, v_poly_static_));

  // Checks Static op Static where op = {+, -, *, ·}.
  EXPECT_TRUE(CheckAddition(M_variable_static_, M_poly_static_));
  EXPECT_TRUE(CheckSubtraction(M_variable_static_, M_poly_static_));
  EXPECT_TRUE(CheckMultiplication(M_variable_static_, M_poly_static_));
  EXPECT_TRUE(CheckDotProductResPoly(v_variable_static_, v_poly_static_));
}

TEST_F(SymbolicPolynomialMatrixTest, VariableMonomial) {
  // Checks Dynamic op Dynamic where op = {+, -, *, ·}.
  EXPECT_TRUE(CheckAddition(M_variable_dynamic_, M_monomial_dynamic_));
  EXPECT_TRUE(CheckSubtraction(M_variable_dynamic_, M_monomial_dynamic_));
  EXPECT_TRUE(CheckMultiplication(M_variable_dynamic_, M_monomial_dynamic_));
  EXPECT_TRUE(CheckDotProductResPoly(v_variable_dynamic_, v_monomial_dynamic_));

  // Checks Static op Dynamic where op = {+, -, *, ·}.
  EXPECT_TRUE(CheckAddition(M_variable_static_, M_monomial_dynamic_));
  EXPECT_TRUE(CheckSubtraction(M_variable_static_, M_monomial_dynamic_));
  EXPECT_TRUE(CheckMultiplication(M_variable_static_, M_monomial_dynamic_));
  EXPECT_TRUE(CheckDotProductResPoly(v_variable_static_, v_monomial_dynamic_));

  // Checks Dynamic op Static where op = {+, -, *, ·}.
  EXPECT_TRUE(CheckAddition(M_variable_dynamic_, M_monomial_static_));
  EXPECT_TRUE(CheckSubtraction(M_variable_dynamic_, M_monomial_static_));
  EXPECT_TRUE(CheckMultiplication(M_variable_dynamic_, M_monomial_static_));
  EXPECT_TRUE(CheckDotProductResPoly(v_variable_dynamic_, v_monomial_static_));

  // Checks Static op Static where op = {+, -, *, ·}.
  EXPECT_TRUE(CheckAddition(M_variable_static_, M_monomial_static_));
  EXPECT_TRUE(CheckSubtraction(M_variable_static_, M_monomial_static_));
  EXPECT_TRUE(CheckMultiplication(M_variable_static_, M_monomial_static_));
  EXPECT_TRUE(CheckDotProductResPoly(v_variable_static_, v_monomial_static_));
>>>>>>> 1621debb
}

TEST_F(SymbolicPolynomialMatrixTest, DoublePolynomial) {
  // Checks Dynamic op Dynamic where op = {+, -, *, ·}.
  EXPECT_TRUE(CheckAddition(M_double_dynamic_, M_poly_dynamic_));
  EXPECT_TRUE(CheckSubtraction(M_double_dynamic_, M_poly_dynamic_));
  EXPECT_TRUE(CheckMultiplication(M_double_dynamic_, M_poly_dynamic_));
  EXPECT_TRUE(CheckDotProductResPoly(v_double_dynamic_, v_poly_dynamic_));

  // Checks Static op Dynamic where op = {+, -, *, ·}.
  EXPECT_TRUE(CheckAddition(M_double_static_, M_poly_dynamic_));
  EXPECT_TRUE(CheckSubtraction(M_double_static_, M_poly_dynamic_));
  EXPECT_TRUE(CheckMultiplication(M_double_static_, M_poly_dynamic_));
  EXPECT_TRUE(CheckDotProductResPoly(v_double_static_, v_poly_dynamic_));

<<<<<<< HEAD
  // Checks Dynamic op Static where op = {+, -, *,·}.
=======
  // Checks Dynamic op Static where op = {+, -, *, ·}.
>>>>>>> 1621debb
  EXPECT_TRUE(CheckAddition(M_double_dynamic_, M_poly_static_));
  EXPECT_TRUE(CheckSubtraction(M_double_dynamic_, M_poly_static_));
  EXPECT_TRUE(CheckMultiplication(M_double_dynamic_, M_poly_static_));
  EXPECT_TRUE(CheckDotProductResPoly(v_double_dynamic_, v_poly_static_));

  // Checks Static op Static where op = {+, -, *, ·}.
  EXPECT_TRUE(CheckAddition(M_double_static_, M_poly_static_));
  EXPECT_TRUE(CheckSubtraction(M_double_static_, M_poly_static_));
  EXPECT_TRUE(CheckMultiplication(M_double_static_, M_poly_static_));
  EXPECT_TRUE(CheckDotProductResPoly(v_double_static_, v_poly_static_));
}

TEST_F(SymbolicPolynomialMatrixTest, DoubleMonomial) {
  // Checks Dynamic op Dynamic where op = {+, -, *, ·}.
  EXPECT_TRUE(CheckAddition(M_double_dynamic_, M_monomial_dynamic_));
  EXPECT_TRUE(CheckSubtraction(M_double_dynamic_, M_monomial_dynamic_));
  EXPECT_TRUE(CheckMultiplication(M_double_dynamic_, M_monomial_dynamic_));
  EXPECT_TRUE(CheckDotProductResPoly(v_double_dynamic_, v_monomial_dynamic_));

  // Checks Static op Dynamic where op = {+, -, *, ·}.
  EXPECT_TRUE(CheckAddition(M_double_static_, M_monomial_dynamic_));
  EXPECT_TRUE(CheckSubtraction(M_double_static_, M_monomial_dynamic_));
  EXPECT_TRUE(CheckMultiplication(M_double_static_, M_monomial_dynamic_));
  EXPECT_TRUE(CheckDotProductResPoly(v_double_static_, v_monomial_dynamic_));

<<<<<<< HEAD
  // Checks Dynamic op Static where op = {+, -, *,·}.
=======
  // Checks Dynamic op Static where op = {+, -, *, ·}.
>>>>>>> 1621debb
  EXPECT_TRUE(CheckAddition(M_double_dynamic_, M_monomial_static_));
  EXPECT_TRUE(CheckSubtraction(M_double_dynamic_, M_monomial_static_));
  EXPECT_TRUE(CheckMultiplication(M_double_dynamic_, M_monomial_static_));
  EXPECT_TRUE(CheckDotProductResPoly(v_double_dynamic_, v_monomial_static_));

  // Checks Static op Static where op = {+, -, *, ·}.
  EXPECT_TRUE(CheckAddition(M_double_static_, M_monomial_static_));
  EXPECT_TRUE(CheckSubtraction(M_double_static_, M_monomial_static_));
  EXPECT_TRUE(CheckMultiplication(M_double_static_, M_monomial_static_));
  EXPECT_TRUE(CheckDotProductResPoly(v_double_static_, v_monomial_static_));
}

TEST_F(SymbolicPolynomialMatrixTest, EvaluateMatrix) {
  const Environment env{{{var_x_, 1.0}, {var_y_, 2.0}, {var_z_, 3.0}}};

  EXPECT_EQ(Evaluate(M_poly_dynamic_, env),
            Evaluate(M_poly_dynamic_.cast<Expression>(), env));

  EXPECT_EQ(Evaluate(M_poly_static_, env),
            Evaluate(M_poly_static_.cast<Expression>(), env));

  EXPECT_EQ(Evaluate(v_poly_dynamic_, env),
            Evaluate(v_poly_dynamic_.cast<Expression>(), env));

  EXPECT_EQ(Evaluate(v_poly_static_, env),
            Evaluate(v_poly_static_.cast<Expression>(), env));
}

TEST_F(SymbolicPolynomialMatrixTest, EvaluatePartialMatrix) {
  const Environment env{{{var_x_, 1.0}, {var_y_, 2.0}}};

  CompareMatricesWithExpansion(
      EvaluatePartial(M_poly_dynamic_, env).cast<Expression>(),
      EvaluatePartial(M_poly_dynamic_.cast<Expression>(), env));

  CompareMatricesWithExpansion(
      EvaluatePartial(M_poly_static_, env).cast<Expression>(),
      EvaluatePartial(M_poly_static_.cast<Expression>(), env));

  CompareMatricesWithExpansion(
      EvaluatePartial(v_poly_dynamic_, env).cast<Expression>(),
      EvaluatePartial(v_poly_dynamic_.cast<Expression>(), env));

  CompareMatricesWithExpansion(
      EvaluatePartial(v_poly_static_, env).cast<Expression>(),
      EvaluatePartial(v_poly_static_.cast<Expression>(), env));
}

TEST_F(SymbolicPolynomialMatrixTest, Jacobian) {
  const Vector3<Variable> vars{var_x_, var_y_, var_z_};
  {
    const MatrixX<Polynomial> result{Jacobian(v_poly_dynamic_, vars)};
    for (int i = 0; i < v_poly_dynamic_.size(); ++i) {
      for (int j = 0; j < vars.size(); ++j) {
        const Polynomial p1{v_poly_dynamic_(i).Differentiate(vars(j))};
        const Polynomial& p2{result(i, j)};
        EXPECT_TRUE(p1.EqualTo(p2));
      }
    }
  }
  {
    const MatrixX<Polynomial> result{Jacobian(v_poly_static_, vars)};
    for (int i = 0; i < v_poly_static_.size(); ++i) {
      for (int j = 0; j < vars.size(); ++j) {
        const Polynomial p1{v_poly_static_(i).Differentiate(vars(j))};
        const Polynomial& p2{result(i, j)};
        EXPECT_TRUE(p1.EqualTo(p2));
      }
    }
  }
}

}  // namespace
}  // namespace symbolic
}  // namespace drake<|MERGE_RESOLUTION|>--- conflicted
+++ resolved
@@ -68,21 +68,13 @@
     M_double_static_ << -2.0,  4.0,   // [-2.0   4.0]
                          5.0, -9.0;   // [ 5.0  -9.0]
 
-<<<<<<< HEAD
-    // [0        cos(x + y)]
-=======
     // [x        cos(x + y)]
->>>>>>> 1621debb
     // [sin(2 + xy)   z    ]
     M_expression_dynamic_ << Expression{var_x_},
                              symbolic::cos(var_x_ + var_y_),
                              symbolic::sin(2 + var_x_ * var_y_),
                              Expression{var_z_};
-<<<<<<< HEAD
-    // [0        cos(x + y)]
-=======
     // [x        cos(x + y)]
->>>>>>> 1621debb
     // [sin(2 + xy)   z    ]
     M_expression_static_ << Expression{var_x_},
                             symbolic::cos(var_x_ + var_y_),
@@ -177,21 +169,8 @@
 // and `operator*` as an oracle).
 template <typename Vector1, typename Vector2>
 bool CheckDotProductResPoly(const Vector1& v1, const Vector2& v2) {
-<<<<<<< HEAD
-  const Expression e1{v1.dot(v2).ToExpression().Expand()};
-  const Expression e2{v1.template cast<Expression>()
-                          .dot(v2.template cast<Expression>())
-                          .Expand()};
-  return e1.EqualTo(e2);
-}
-
-template <typename Vector1, typename Vector2>
-bool CheckDotProductResExpr(const Vector1& v1, const Vector2& v2) {
-  const Expression e1{v1.dot(v2).Expand()};
-=======
   const Polynomial dot = v1.dot(v2);
   const Expression e1{dot.ToExpression().Expand()};
->>>>>>> 1621debb
   const Expression e2{v1.template cast<Expression>()
                           .dot(v2.template cast<Expression>())
                           .Expand()};
@@ -358,11 +337,7 @@
   EXPECT_TRUE(CheckMultiplication(M_poly_static_, M_variable_dynamic_));
   EXPECT_TRUE(CheckDotProductResPoly(v_poly_static_, v_variable_dynamic_));
 
-<<<<<<< HEAD
-  // Checks Dynamic op Static where op = {+, -, *}.
-=======
-  // Checks Dynamic op Static where op = {+, -, *, ·}.
->>>>>>> 1621debb
+  // Checks Dynamic op Static where op = {+, -, *, ·}.
   EXPECT_TRUE(CheckAddition(M_poly_dynamic_, M_variable_static_));
   EXPECT_TRUE(CheckSubtraction(M_poly_dynamic_, M_variable_static_));
   EXPECT_TRUE(CheckMultiplication(M_poly_dynamic_, M_variable_static_));
@@ -388,11 +363,7 @@
   EXPECT_TRUE(CheckMultiplication(M_poly_static_, M_expression_dynamic_));
   EXPECT_TRUE(CheckDotProductResExpr(v_poly_static_, v_expression_dynamic_));
 
-<<<<<<< HEAD
-  // Checks Dynamic op Static where op = {+, -, *}.
-=======
-  // Checks Dynamic op Static where op = {+, -, *, ·}.
->>>>>>> 1621debb
+  // Checks Dynamic op Static where op = {+, -, *, ·}.
   EXPECT_TRUE(CheckAddition(M_poly_dynamic_, M_expression_static_));
   EXPECT_TRUE(CheckSubtraction(M_poly_dynamic_, M_expression_static_));
   EXPECT_TRUE(CheckMultiplication(M_poly_dynamic_, M_expression_static_));
@@ -470,11 +441,7 @@
   EXPECT_TRUE(CheckMultiplication(M_monomial_static_, M_variable_dynamic_));
   EXPECT_TRUE(CheckDotProductResPoly(v_monomial_static_, v_variable_dynamic_));
 
-<<<<<<< HEAD
-  // Checks Dynamic op Static where op = {+, -, *}.
-=======
-  // Checks Dynamic op Static where op = {+, -, *, ·}.
->>>>>>> 1621debb
+  // Checks Dynamic op Static where op = {+, -, *, ·}.
   EXPECT_TRUE(CheckAddition(M_monomial_dynamic_, M_variable_static_));
   EXPECT_TRUE(CheckSubtraction(M_monomial_dynamic_, M_variable_static_));
   EXPECT_TRUE(CheckMultiplication(M_monomial_dynamic_, M_variable_static_));
@@ -502,11 +469,7 @@
   EXPECT_TRUE(
       CheckDotProductResExpr(v_monomial_static_, v_expression_dynamic_));
 
-<<<<<<< HEAD
-  // Checks Dynamic op Static where op = {+, -, *,·}.
-=======
-  // Checks Dynamic op Static where op = {+, -, *, ·}.
->>>>>>> 1621debb
+  // Checks Dynamic op Static where op = {+, -, *, ·}.
   EXPECT_TRUE(CheckAddition(M_monomial_dynamic_, M_expression_static_));
   EXPECT_TRUE(CheckSubtraction(M_monomial_dynamic_, M_expression_static_));
   EXPECT_TRUE(CheckMultiplication(M_monomial_dynamic_, M_expression_static_));
@@ -533,11 +496,7 @@
   EXPECT_TRUE(CheckMultiplication(M_monomial_static_, M_double_dynamic_));
   EXPECT_TRUE(CheckDotProductResPoly(v_monomial_static_, v_double_dynamic_));
 
-<<<<<<< HEAD
-  // Checks Dynamic op Static where op = {+, -, *,·}.
-=======
-  // Checks Dynamic op Static where op = {+, -, *, ·}.
->>>>>>> 1621debb
+  // Checks Dynamic op Static where op = {+, -, *, ·}.
   EXPECT_TRUE(CheckAddition(M_monomial_dynamic_, M_double_static_));
   EXPECT_TRUE(CheckSubtraction(M_monomial_dynamic_, M_double_static_));
   EXPECT_TRUE(CheckMultiplication(M_monomial_dynamic_, M_double_static_));
@@ -548,8 +507,6 @@
   EXPECT_TRUE(CheckSubtraction(M_monomial_static_, M_double_static_));
   EXPECT_TRUE(CheckMultiplication(M_monomial_static_, M_double_static_));
   EXPECT_TRUE(CheckDotProductResPoly(v_monomial_static_, v_double_static_));
-<<<<<<< HEAD
-=======
 }
 
 TEST_F(SymbolicPolynomialMatrixTest, VariablePolynomial) {
@@ -602,7 +559,6 @@
   EXPECT_TRUE(CheckSubtraction(M_variable_static_, M_monomial_static_));
   EXPECT_TRUE(CheckMultiplication(M_variable_static_, M_monomial_static_));
   EXPECT_TRUE(CheckDotProductResPoly(v_variable_static_, v_monomial_static_));
->>>>>>> 1621debb
 }
 
 TEST_F(SymbolicPolynomialMatrixTest, DoublePolynomial) {
@@ -618,11 +574,7 @@
   EXPECT_TRUE(CheckMultiplication(M_double_static_, M_poly_dynamic_));
   EXPECT_TRUE(CheckDotProductResPoly(v_double_static_, v_poly_dynamic_));
 
-<<<<<<< HEAD
-  // Checks Dynamic op Static where op = {+, -, *,·}.
-=======
-  // Checks Dynamic op Static where op = {+, -, *, ·}.
->>>>>>> 1621debb
+  // Checks Dynamic op Static where op = {+, -, *, ·}.
   EXPECT_TRUE(CheckAddition(M_double_dynamic_, M_poly_static_));
   EXPECT_TRUE(CheckSubtraction(M_double_dynamic_, M_poly_static_));
   EXPECT_TRUE(CheckMultiplication(M_double_dynamic_, M_poly_static_));
@@ -648,11 +600,7 @@
   EXPECT_TRUE(CheckMultiplication(M_double_static_, M_monomial_dynamic_));
   EXPECT_TRUE(CheckDotProductResPoly(v_double_static_, v_monomial_dynamic_));
 
-<<<<<<< HEAD
-  // Checks Dynamic op Static where op = {+, -, *,·}.
-=======
-  // Checks Dynamic op Static where op = {+, -, *, ·}.
->>>>>>> 1621debb
+  // Checks Dynamic op Static where op = {+, -, *, ·}.
   EXPECT_TRUE(CheckAddition(M_double_dynamic_, M_monomial_static_));
   EXPECT_TRUE(CheckSubtraction(M_double_dynamic_, M_monomial_static_));
   EXPECT_TRUE(CheckMultiplication(M_double_dynamic_, M_monomial_static_));
