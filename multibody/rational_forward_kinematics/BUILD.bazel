# -*- python -*-

load(
    "@drake//tools/skylark:drake_cc.bzl",
    "drake_cc_binary",
    "drake_cc_googletest",
    "drake_cc_library",
    "drake_cc_package_library",
)
load("//tools/lint:lint.bzl", "add_lint_tests")

package(default_visibility = ["//visibility:public"])

filegroup(
    name = "models",
    srcs = glob(
        [
            "models/**",
        ],
        exclude = [
            "**/*.sha512",
        ],
    ),
)

drake_cc_package_library(
    name = "rational_forward_kinematics",
    visibility = ["//visibility:public"],
    deps = [
<<<<<<< HEAD
        ":convex_geometry",
        ":cspace_free_line",
=======
        ":collision_geometry",
>>>>>>> c1470a33
        ":cspace_free_region",
        ":generate_monomial_basis_util",
        ":plane_side",
        ":rational_forward_kinematics_core",
        ":redundant_inequality_pruning",
    ],
)

drake_cc_library(
    name = "rational_forward_kinematics_core",
    srcs = [
        "rational_forward_kinematics.cc",
        "rational_forward_kinematics_internal.cc",
    ],
    hdrs = [
        "rational_forward_kinematics.h",
        "rational_forward_kinematics_internal.h",
    ],
    deps = [
        "//common:symbolic",
        "//multibody/plant",
    ],
)

drake_cc_library(
    name = "generate_monomial_basis_util",
    srcs = ["generate_monomial_basis_util.cc"],
    hdrs = ["generate_monomial_basis_util.h"],
    deps = [
        "//common:symbolic",
    ],
)

drake_cc_library(
    name = "redundant_inequality_pruning",
    srcs = ["redundant_inequality_pruning.cc"],
    hdrs = ["redundant_inequality_pruning.h"],
    deps = [
        "//common:symbolic",
        "//solvers:mathematical_program",
        "//solvers:solve",
    ],
)

drake_cc_library(
    name = "plane_side",
    srcs = ["plane_side.cc"],
    hdrs = ["plane_side.h"],
    deps = [],
)

drake_cc_library(
    name = "collision_geometry",
    srcs = ["collision_geometry.cc"],
    hdrs = ["collision_geometry.h"],
    deps = [
        ":plane_side",
        "//geometry:geometry_ids",
        "//geometry/optimization:convex_set",
        "//multibody/tree:multibody_tree_indexes",
    ],
)

drake_cc_library(
    name = "cspace_free_region",
    srcs = [
        "cspace_free_region.cc",
    ],
    hdrs = [
        "cspace_free_region.h",
    ],
    deps = [
        ":collision_geometry",
        ":generate_monomial_basis_util",
        ":plane_side",
        ":rational_forward_kinematics_core",
        ":redundant_inequality_pruning",
        "//geometry/optimization:convex_set",
        "//solvers:mathematical_program",
        "//solvers:mathematical_program_result",
        "//solvers:mosek_solver",
    ],
)

drake_cc_library(
    name = "cspace_free_line",
    srcs = [
        "cspace_free_line.cc",
    ],
    hdrs = [
        "cspace_free_line.h",
    ],
    deps = [
        ":convex_geometry",
        ":cspace_free_region",
        ":generate_monomial_basis_util",
        ":plane_side",
        ":rational_forward_kinematics_core",
        ":redundant_inequality_pruning",
        "//geometry/optimization:convex_set",
        "//solvers:mathematical_program",
        "//solvers:mathematical_program_result",
        "//solvers:mosek_solver",
    ],
)

# === test/ ===
drake_cc_library(
    name = "rational_forward_kinematics_test_utilities",
    testonly = 1,
    srcs = ["test/rational_forward_kinematics_test_utilities.cc"],
    hdrs = ["test/rational_forward_kinematics_test_utilities.h"],
    data = [
        ":models",
        "//examples/kuka_iiwa_arm:models",
        "//manipulation/models/iiwa_description:models",
    ],
    deps = [
        ":collision_geometry",
        "//common:find_resource",
        "//multibody/benchmarks/kuka_iiwa_robot",
        "//multibody/parsing:parser",
        "//multibody/plant",
        "//solvers:solve",
        "//systems/analysis:simulator",
        "//systems/rendering:multibody_position_to_geometry_pose",
        "@gtest//:without_main",
    ],
)

drake_cc_googletest(
    name = "cspace_free_region_test",
    timeout = "long",
    data = [
        "//geometry:test_obj_files",
    ],
    deps = [
        ":cspace_free_region",
        ":rational_forward_kinematics_test_utilities",
        "//common:find_resource",
        "//common/test_utilities:eigen_matrix_compare",
        "//common/test_utilities:symbolic_test_util",
        "//multibody/inverse_kinematics",
    ],
)

drake_cc_googletest(
<<<<<<< HEAD
    name = "cspace_free_line_test",
    timeout = "long",
    deps = [
        ":cspace_free_line",
        ":rational_forward_kinematics_test_utilities",
        "//common/test_utilities:eigen_matrix_compare",
        "//common/test_utilities:symbolic_test_util",
        "//multibody/inverse_kinematics",
        "//multibody/parsing:parser",
        "//systems/framework:diagram_builder",
    ],
)

drake_cc_googletest(
    name = "convex_geometry_test",
    size = "medium",
    deps = [
        ":convex_geometry",
        "//common/test_utilities:eigen_matrix_compare",
    ],
)

drake_cc_googletest(
=======
>>>>>>> c1470a33
    name = "generate_monomial_basis_util_test",
    deps = [
        ":generate_monomial_basis_util",
    ],
)

drake_cc_googletest(
    name = "rational_forward_kinematics_test",
    timeout = "moderate",
    deps = [
        ":rational_forward_kinematics_core",
        ":rational_forward_kinematics_test_utilities",
        "//common/test_utilities:eigen_matrix_compare",
        "//common/test_utilities:symbolic_test_util",
    ],
)

drake_cc_googletest(
    name = "rational_forward_kinematics_internal_test",
    deps = [
        ":rational_forward_kinematics_core",
        ":rational_forward_kinematics_test_utilities",
    ],
)

drake_cc_googletest(
    name = "redundant_inequality_pruning_test",
    deps = [
        ":redundant_inequality_pruning",
    ],
)

drake_cc_binary(
    name = "iiwa_shelf_demo",
    testonly = 1,
    srcs = ["test/iiwa_shelf_demo.cc"],
    data = [
        "//examples/kuka_iiwa_arm:models",
        "//manipulation/models/iiwa_description:models",
        "//manipulation/models/wsg_50_description:models",
    ],
    deps = [
        ":cspace_free_region",
        ":rational_forward_kinematics_test_utilities",
        "//common:find_resource",
        "//geometry:meshcat_visualizer",
        "//geometry/optimization:polytope_cover",
        "//multibody/inverse_kinematics",
        "//multibody/parsing:parser",
        "//multibody/plant",
    ],
)

<<<<<<< HEAD
add_lint_tests()

#####################
# python test
#####################

# -*- python -*-
# This file contains rules for Bazel; see drake/doc/bazel.rst.

load("//tools/jupyter:jupyter_py.bzl", "drake_jupyter_py_binary")

drake_jupyter_py_binary(
    name = "test",
    add_test_rule = 0,
    deps = ["//bindings/pydrake"],
)
=======
drake_cc_binary(
    name = "dual_iiwa_demo",
    srcs = ["test/dual_iiwa_demo.cc"],
    data = [
        "//examples/kuka_iiwa_arm:models",
        "//manipulation/models/iiwa_description:models",
        "//manipulation/models/wsg_50_description:models",
    ],
    deps = [
        ":cspace_free_region",
        "//common:find_resource",
        "//geometry:meshcat_visualizer",
        "//geometry/optimization:polytope_cover",
        "//multibody/inverse_kinematics",
        "//multibody/parsing:parser",
        "//multibody/plant",
    ],
)

add_lint_tests()
>>>>>>> c1470a33
<|MERGE_RESOLUTION|>--- conflicted
+++ resolved
@@ -27,12 +27,8 @@
     name = "rational_forward_kinematics",
     visibility = ["//visibility:public"],
     deps = [
-<<<<<<< HEAD
-        ":convex_geometry",
+        ":collision_geometry",
         ":cspace_free_line",
-=======
-        ":collision_geometry",
->>>>>>> c1470a33
         ":cspace_free_region",
         ":generate_monomial_basis_util",
         ":plane_side",
@@ -126,7 +122,7 @@
         "cspace_free_line.h",
     ],
     deps = [
-        ":convex_geometry",
+        ":collision_geometry",
         ":cspace_free_region",
         ":generate_monomial_basis_util",
         ":plane_side",
@@ -180,7 +176,6 @@
 )
 
 drake_cc_googletest(
-<<<<<<< HEAD
     name = "cspace_free_line_test",
     timeout = "long",
     deps = [
@@ -195,17 +190,6 @@
 )
 
 drake_cc_googletest(
-    name = "convex_geometry_test",
-    size = "medium",
-    deps = [
-        ":convex_geometry",
-        "//common/test_utilities:eigen_matrix_compare",
-    ],
-)
-
-drake_cc_googletest(
-=======
->>>>>>> c1470a33
     name = "generate_monomial_basis_util_test",
     deps = [
         ":generate_monomial_basis_util",
@@ -259,7 +243,25 @@
     ],
 )
 
-<<<<<<< HEAD
+drake_cc_binary(
+    name = "dual_iiwa_demo",
+    srcs = ["test/dual_iiwa_demo.cc"],
+    data = [
+        "//examples/kuka_iiwa_arm:models",
+        "//manipulation/models/iiwa_description:models",
+        "//manipulation/models/wsg_50_description:models",
+    ],
+    deps = [
+        ":cspace_free_region",
+        "//common:find_resource",
+        "//geometry:meshcat_visualizer",
+        "//geometry/optimization:polytope_cover",
+        "//multibody/inverse_kinematics",
+        "//multibody/parsing:parser",
+        "//multibody/plant",
+    ],
+)
+
 add_lint_tests()
 
 #####################
@@ -275,26 +277,4 @@
     name = "test",
     add_test_rule = 0,
     deps = ["//bindings/pydrake"],
-)
-=======
-drake_cc_binary(
-    name = "dual_iiwa_demo",
-    srcs = ["test/dual_iiwa_demo.cc"],
-    data = [
-        "//examples/kuka_iiwa_arm:models",
-        "//manipulation/models/iiwa_description:models",
-        "//manipulation/models/wsg_50_description:models",
-    ],
-    deps = [
-        ":cspace_free_region",
-        "//common:find_resource",
-        "//geometry:meshcat_visualizer",
-        "//geometry/optimization:polytope_cover",
-        "//multibody/inverse_kinematics",
-        "//multibody/parsing:parser",
-        "//multibody/plant",
-    ],
-)
-
-add_lint_tests()
->>>>>>> c1470a33
+)