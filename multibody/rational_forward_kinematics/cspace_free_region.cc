--- conflicted
+++ resolved
@@ -231,7 +231,6 @@
                 }
               }
               num_collision_pairs++;
-
               link_collision_pairs.emplace_back(&polytope1, &polytope2);
             }
           }
@@ -951,7 +950,6 @@
     drake::log()->error(
         "Currently only support program with exactly one linear cost");
   }
-  drake::log()->info("Past drake demand");
   const auto linear_cost = prog->linear_costs()[0];
   prog->RemoveCost(linear_cost);
   if (backoff_scale <= 0) {
@@ -968,9 +966,7 @@
           : (1 - backoff_scale) * cost_val - linear_cost.evaluator()->b();
   prog->AddLinearConstraint(linear_cost.evaluator()->a(), -kInf, upper_bound,
                             linear_cost.variables());
-  drake::log()->info("right before solve");
   const auto result = solvers::Solve(*prog, std::nullopt, solver_options);
-  drake::log()->info("right after solve");
   if (!result.is_success()) {
     throw std::runtime_error("Backoff fails.");
   }
@@ -1275,13 +1271,8 @@
                                      d_var);
         const auto result_polytope =
             solvers::Solve(*prog_polytope, std::nullopt, solver_options);
-<<<<<<< HEAD
-        drake::log()->info(
-              fmt::format("bilinear alt on d is successful {}", result_polytope.is_success()));
-=======
         drake::log()->info(fmt::format("search d is successful = {}",
                                        result_polytope.is_success()));
->>>>>>> 7a7b99c8
         if (result_polytope.is_success()) {
           *d_sol = result_polytope.GetSolution(d_var);
         }
@@ -1323,15 +1314,9 @@
     const Eigen::VectorXd d =
         d_without_epsilon +
         eps * Eigen::VectorXd::Ones(d_without_epsilon.rows());
-<<<<<<< HEAD
-    const bool is_feasible =
-        is_polytope_collision_free(d, binary_search_option.search_d, binary_search_option.compute_polytope_volume, d_final);
-
-=======
     const bool is_feasible = is_polytope_collision_free(
         d, binary_search_option.search_d,
         binary_search_option.compute_polytope_volume, d_final);
->>>>>>> 7a7b99c8
     if (is_feasible) {
       drake::log()->info(fmt::format("epsilon={} is feasible", eps));
       // Now we need to reset d_without_epsilon. The invariance we want is that
@@ -1354,7 +1339,6 @@
     iter_count++;
   }
 }
-
 
 void CspaceFreeRegion::CspacePolytopeBisectionSearchVector(
     const Eigen::Ref<const Eigen::VectorXd>& q_star,
@@ -1405,9 +1389,10 @@
                                      &C_var, &d_var, &d_minus_Ct,
                                      &t_minus_t_lower, &t_upper_minus_t,
                                      &t_inner_pts, &inner_polytope](
-                                        const Eigen::VectorXd& d, bool search_d, bool compute_polytope_volume,
+                                        const Eigen::VectorXd& d, bool search_d,
+                                        bool compute_polytope_volume,
                                         Eigen::VectorXd* d_sol) {
-//    const double redundant_tighten = 0;
+    //    const double redundant_tighten = 0;
     // don't use redundant constraint
     std::optional<int> redundant_tighten = std::nullopt;
     auto prog = this->ConstructLagrangianProgram(
@@ -1453,10 +1438,10 @@
         const auto result_polytope =
             solvers::Solve(*prog_polytope, std::nullopt, solver_options);
         drake::log()->info(
-              fmt::format("bilinear alt on d {}", result_polytope.is_success() ? "succeeded" : "failed"));
+            fmt::format("bilinear alt on d {}",
+                        result_polytope.is_success() ? "succeeded" : "failed"));
 
         if (result_polytope.is_success()) {
-
           *d_sol = result_polytope.GetSolution(d_var);
         }
       }
@@ -1466,28 +1451,30 @@
         result.get_solver_details<solvers::MosekSolver>().optimizer_time));
     if (compute_polytope_volume) {
       drake::log()->info(
-              fmt::format("C-space polytope volume {}",
-                          CalcCspacePolytopeVolume(C, d, t_lower, t_upper)));
+          fmt::format("C-space polytope volume {}",
+                      CalcCspacePolytopeVolume(C, d, t_lower, t_upper)));
     }
     return result.is_success();
   };
   if (is_polytope_collision_free(
-      d_without_epsilon +
+          d_without_epsilon +
               vector_bisection_search_option.epsilon_max *
                   Eigen::VectorXd::Ones(d_without_epsilon.rows()),
-      vector_bisection_search_option.search_d, vector_bisection_search_option.compute_polytope_volume, d_final)) {
+          vector_bisection_search_option.search_d,
+          vector_bisection_search_option.compute_polytope_volume, d_final)) {
     return;
   }
   if (!is_polytope_collision_free(
-      d_without_epsilon +
-              vector_bisection_search_option.epsilon_min,
-      false /* don't search for d */, vector_bisection_search_option.compute_polytope_volume, d_final)) {
+          d_without_epsilon + vector_bisection_search_option.epsilon_min,
+          false /* don't search for d */,
+          vector_bisection_search_option.compute_polytope_volume, d_final)) {
     throw std::runtime_error(
         fmt::format("binary search: the initial epsilon {} is infeasible",
                     vector_bisection_search_option.epsilon_min));
   }
 
-  const Eigen::VectorXd eps_max_const = vector_bisection_search_option.epsilon_max;
+  const Eigen::VectorXd eps_max_const =
+      vector_bisection_search_option.epsilon_max;
   Eigen::VectorXd eps_max = vector_bisection_search_option.epsilon_max;
   Eigen::VectorXd eps_min = vector_bisection_search_option.epsilon_min;
   Eigen::VectorXd eps = (eps_max + eps_min) / 2;
@@ -1497,17 +1484,19 @@
 
   // TODO(Alex.Amice) make the tol an option
   bool exit_for_iters = false;
-//  while (total_iter_count < vector_bisection_search_option.max_iters and (eps_max - eps_min).maxCoeff() > 1e-6) {
+  //  while (total_iter_count < vector_bisection_search_option.max_iters and
+  //  (eps_max - eps_min).maxCoeff() > 1e-6) {
   while (not exit_for_iters and (eps_max - eps_min).maxCoeff() > 1e-6) {
     eps = (eps_max + eps_min) / 2;
-    const Eigen::VectorXd d =
-        d_without_epsilon + eps;
-    const bool is_feasible =
-        is_polytope_collision_free(d, vector_bisection_search_option.search_d, vector_bisection_search_option.compute_polytope_volume, d_final);
+    const Eigen::VectorXd d = d_without_epsilon + eps;
+    const bool is_feasible = is_polytope_collision_free(
+        d, vector_bisection_search_option.search_d,
+        vector_bisection_search_option.compute_polytope_volume, d_final);
     if (is_feasible) {
-      // feasibility implies that C*t <= d + eps is collision free. As we are trying to grow
-      // eps as much as possible that means we have a new eps_min. We reset eps_max to
-      // its original value as without this we may not have the true coordinatewise max.
+      // feasibility implies that C*t <= d + eps is collision free. As we are
+      // trying to grow eps as much as possible that means we have a new
+      // eps_min. We reset eps_max to its original value as without this we may
+      // not have the true coordinatewise max.
       eps_min = *d_final - d_without_epsilon;
       eps_max = eps_max_const;
 
@@ -1516,14 +1505,47 @@
       eps_max = eps;
     }
     total_iter_count++;
-    drake::log()->info(fmt::format("total iter={}, feasible iter = {}", total_iter_count, feasible_iter_count));
-    exit_for_iters = total_iter_count > vector_bisection_search_option.max_iters or
-                     feasible_iter_count > vector_bisection_search_option.max_feasible_iters;
-  }
-}
-
-
-
+    drake::log()->info(fmt::format("total iter={}, feasible iter = {}",
+                                   total_iter_count, feasible_iter_count));
+    exit_for_iters =
+        total_iter_count > vector_bisection_search_option.max_iters or
+        feasible_iter_count > vector_bisection_search_option.max_feasible_iters;
+  }
+}
+
+void CspaceFreeRegion::IntegratedCSpacePolytopeSearch(
+    const Eigen::Ref<const Eigen::VectorXd>& q_star,
+    const FilteredCollisionPairs& filtered_collision_pairs,
+    const Eigen::Ref<const Eigen::MatrixXd>& C_init,
+    const Eigen::Ref<const Eigen::VectorXd>& d_init,
+    const IntegratedRegionSearchOptions& integrated_region_search_option,
+    const solvers::SolverOptions& solver_options,
+    const std::optional<Eigen::MatrixXd>& q_inner_pts,
+    const std::optional<std::pair<Eigen::MatrixXd, Eigen::VectorXd>>&
+        inner_polytope,
+    Eigen::MatrixXd* C_final, Eigen::VectorXd* d_final,
+    Eigen::MatrixXd* P_final, Eigen::VectorXd* q_final) const {
+
+  Eigen::MatrixXd C = C_init;
+  for (int i = 0; i < integrated_region_search_option.max_method_switch; i++) {
+    if (integrated_region_search_option.use_vector_bisection_search) {
+      CspacePolytopeBisectionSearchVector(
+          q_star, filtered_collision_pairs, C, d_init,
+          integrated_region_search_option.vector_bisection_search_options,
+          solver_options, q_inner_pts, inner_polytope, d_final);
+    } else {
+      CspacePolytopeBinarySearch(
+          q_star, filtered_collision_pairs, C, d_init,
+          integrated_region_search_option.scalar_binary_search_options, solver_options,
+          q_inner_pts, inner_polytope, d_final);
+    }
+    CspacePolytopeBilinearAlternation(
+        q_star, filtered_collision_pairs, C, d_init,
+        integrated_region_search_option.bilinear_alternation_options,
+        solver_options, q_inner_pts, inner_polytope, C_final, d_final, P_final, q_final);
+    C = *C_final;
+  }
+}
 
 std::vector<LinkVertexOnPlaneSideRational>
 GenerateLinkOnOneSideOfPlaneRationalFunction(
@@ -1911,7 +1933,7 @@
   const auto t = prog.NewContinuousVariables(nt, "t");
   const auto epsilon = prog.NewContinuousVariables(C.rows(), "epsilon");
   // Add the constraint C*t<=d+epsilon and t_lower <= t <= t_upper.
-  Eigen::MatrixXd A(C.rows(), nt + C.rows() );
+  Eigen::MatrixXd A(C.rows(), nt + C.rows());
   A.leftCols(nt) = C;
   A.rightCols(C.rows()) = -Eigen::MatrixXd::Identity(C.rows(), C.rows());
   prog.AddLinearConstraint(A, Eigen::VectorXd::Constant(C.rows(), -kInf), d,
@@ -1919,8 +1941,10 @@
   prog.AddBoundingBoxConstraint(t_lower, t_upper, t);
 
   // epsilon >= C *t_inner_pts - d
-  const Eigen::VectorXd eps_min = (C * t_inner_pts).colwise() - d-Eigen::VectorXd::Constant(d.rows(),1E-8);
-  prog.AddBoundingBoxConstraint(eps_min, kInf*Eigen::VectorXd::Ones(epsilon.rows()), epsilon);
+  const Eigen::VectorXd eps_min = (C * t_inner_pts).colwise() - d -
+                                  Eigen::VectorXd::Constant(d.rows(), 1E-8);
+  prog.AddBoundingBoxConstraint(
+      eps_min, kInf * Eigen::VectorXd::Ones(epsilon.rows()), epsilon);
 
   if (inner_polytope.has_value()) {
     // This is not the most efficient way to add the constraint that
@@ -1933,7 +1957,7 @@
                                                       C.rows() * C.cols()));
     // d_var = d+epsilon
     const auto d_var = prog.NewContinuousVariables(d.rows());
-    Eigen::MatrixXd coeff(d.rows(), 2*d.rows());
+    Eigen::MatrixXd coeff(d.rows(), 2 * d.rows());
     coeff << Eigen::MatrixXd::Identity(d.rows(), d.rows()),
         Eigen::MatrixXd::Identity(d.rows(), d.rows());
     prog.AddLinearEqualityConstraint(coeff, d, {d_var, epsilon});
@@ -1941,7 +1965,7 @@
                                  inner_polytope->second, t_lower, t_upper);
   }
   // minimize epsilon.
-  prog.AddLinearCost(Eigen::MatrixXd::Ones(epsilon.rows(),1), 0, epsilon);
+  prog.AddLinearCost(Eigen::MatrixXd::Ones(epsilon.rows(), 1), 0, epsilon);
   const auto result = solvers::Solve(prog);
   DRAKE_DEMAND(result.is_success());
   return result.GetSolution(epsilon);
@@ -1952,56 +1976,61 @@
     const Eigen::Ref<const Eigen::VectorXd>& d,
     const Eigen::Ref<const Eigen::VectorXd>& t_lower,
     const Eigen::Ref<const Eigen::VectorXd>& t_upper) {
-    using solvers::Binding;
-
-    const int nt = t_lower.rows();
-    solvers::MathematicalProgram prog;
-    const auto t = prog.NewContinuousVariables(nt, "t");
-
-    const double inflation_coeff = 1.1;
-    geometry::optimization::HPolyhedron Poly_lim_t = geometry::optimization::HPolyhedron::MakeBox(inflation_coeff*t_lower, inflation_coeff*t_upper);
-
-    prog.AddLinearConstraint(Poly_lim_t.A(), Eigen::VectorXd::Constant(Poly_lim_t.A().rows(), -kInf), Poly_lim_t.b(), t);
-    Binding<solvers::LinearConstraint> redundant_constraint_binding = prog.AddLinearConstraint(
-      C.row(0), Eigen::VectorXd::Constant(1, -kInf), d.row(0), t
-      );
+  using solvers::Binding;
+
+  const int nt = t_lower.rows();
+  solvers::MathematicalProgram prog;
+  const auto t = prog.NewContinuousVariables(nt, "t");
+
+  const double inflation_coeff = 1.1;
+  geometry::optimization::HPolyhedron Poly_lim_t =
+      geometry::optimization::HPolyhedron::MakeBox(inflation_coeff * t_lower,
+                                                   inflation_coeff * t_upper);
+
+  prog.AddLinearConstraint(
+      Poly_lim_t.A(), Eigen::VectorXd::Constant(Poly_lim_t.A().rows(), -kInf),
+      Poly_lim_t.b(), t);
+  Binding<solvers::LinearConstraint> redundant_constraint_binding =
+      prog.AddLinearConstraint(C.row(0), Eigen::VectorXd::Constant(1, -kInf),
+                               d.row(0), t);
   Binding<solvers::LinearCost> program_cost_binding =
       prog.AddLinearCost(C.row(0), 0, t);
 
-  auto bisect_eps = [&prog, &program_cost_binding, &redundant_constraint_binding, &C, &d](int i){
+  auto bisect_eps = [&prog, &program_cost_binding,
+                     &redundant_constraint_binding, &C, &d](int i) {
     double eps_min{0};
     double eps_max{1};
     double cur_eps{0};
     program_cost_binding.evaluator()->UpdateCoefficients(C.row(i), d(i));
-    while(eps_max - eps_min > 1e-6){
-      cur_eps = (eps_max+eps_min)/2;
+    while (eps_max - eps_min > 1e-6) {
+      cur_eps = (eps_max + eps_min) / 2;
       redundant_constraint_binding.evaluator()->UpdateCoefficients(
-        C.row(i), Eigen::VectorXd::Constant(1, -kInf),
-        Eigen::VectorXd::Constant(1, d(i)+cur_eps + 1));
+          C.row(i), Eigen::VectorXd::Constant(1, -kInf),
+          Eigen::VectorXd::Constant(1, d(i) + cur_eps + 1));
       auto result = solvers::Solve(prog);
-    // constraints define an empty set or the current inequality of other is not redundant
-    bool empty_set_condition = result.get_solution_result() == solvers::SolutionResult::kInfeasibleConstraints ||
-    result.get_solution_result() == solvers::SolutionResult::kInfeasible_Or_Unbounded;
-    // implies c^Tt <= d+ eps irredundant
-    if(empty_set_condition or -result.get_optimal_cost() > d(i)){
-      eps_min = cur_eps;
-    }
-    else{
-      eps_max = cur_eps;
-    }
+      // constraints define an empty set or the current inequality of other is
+      // not redundant
+      bool empty_set_condition =
+          result.get_solution_result() ==
+              solvers::SolutionResult::kInfeasibleConstraints ||
+          result.get_solution_result() ==
+              solvers::SolutionResult::kInfeasible_Or_Unbounded;
+      // implies c^Tt <= d+ eps irredundant
+      if (empty_set_condition or -result.get_optimal_cost() > d(i)) {
+        eps_min = cur_eps;
+      } else {
+        eps_max = cur_eps;
+      }
     }
     return cur_eps;
-    };
+  };
 
   Eigen::VectorXd eps_max(C.rows());
-  for (int i = 0; i < C.rows(); i++){
+  for (int i = 0; i < C.rows(); i++) {
     eps_max(i) = bisect_eps(i);
   }
   return eps_max;
 }
-
-
-
 
 void GetCspacePolytope(const Eigen::Ref<const Eigen::MatrixXd>& C,
                        const Eigen::Ref<const Eigen::VectorXd>& d,
