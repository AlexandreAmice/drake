--- conflicted
+++ resolved
@@ -365,8 +365,6 @@
     const VectorX<symbolic::Polynomial>& t_minus_t_lower,
     const VectorX<symbolic::Polynomial>& t_upper_minus_t,
     const VectorX<symbolic::Monomial>& monomial_basis,
-    // TODO: should we enforce that this basis be sufficient to express the polynomials in
-    // polytope_on_one_side_rational
     const VerificationOption& verification_option,
     const std::vector<bool>& t_lower_needs_lagrangian,
     const std::vector<bool>& t_upper_needs_lagrangian,
@@ -379,7 +377,6 @@
   lagrangian_upper->resize(t_upper_minus_t.rows());
   *verified_polynomial = polytope_on_one_side_rational.numerator();
   for (int i = 0; i < d_minus_Ct.rows(); ++i) {
-    // TODO(amice): only include the lagranians from the non-redundant inequalities of the polytope. Check this condition in here or pass argument like for the lower and upper?
     (*lagrangian_polytope)(i) =
         prog->NewNonnegativePolynomial(monomial_basis,
                                        verification_option.lagrangian_type)
@@ -387,8 +384,6 @@
     *verified_polynomial -= (*lagrangian_polytope)(i)*d_minus_Ct(i);
   }
   for (int i = 0; i < t_minus_t_lower.rows(); ++i) {
-    // TODO: Should we not still add the multiplier here and just set it to 0 if its not needed. Because when we adjust
-    // the regions in the bilinear alternation, it may become the case that t-t_lower>= 0 and t_upper-t <=0 becomes relevant again
     if (t_lower_needs_lagrangian[i]) {
       (*lagrangian_lower)(i) =
           prog->NewNonnegativePolynomial(monomial_basis,
@@ -423,7 +418,6 @@
 }
 }  // namespace
 
-// TODO: how is this different from the ContructLagranianProblem method?
 CspaceFreeRegion::CspacePolytopeProgramReturn
 CspaceFreeRegion::ConstructProgramForCspacePolytope(
     const Eigen::Ref<const Eigen::VectorXd>& q_star,
@@ -1040,10 +1034,6 @@
     const BinarySearchOption& binary_search_option,
     const solvers::SolverOptions& solver_options,
     Eigen::VectorXd* d_final) const {
-  // TODO (amice): This method tries to find the maximum expansion of the polytope. I tried to find the minimal tightening
-  // of the polytope. Could try both: If initial region C t <= d_init infeasible then look for d_init-var_epsilon
-  // and search until either empty/region is too small and verified. If initial reagion is feasible then try to grow
-  // d_init + var_epsilon
   const int C_rows = C.rows();
   DRAKE_DEMAND(d_init.rows() == C_rows);
   DRAKE_DEMAND(C.cols() == rational_forward_kinematics_.t().rows());
@@ -1119,13 +1109,6 @@
       drake::log()->info(fmt::format("epsilon={} is infeasible", eps));
       eps_max = eps;
     }
-<<<<<<< HEAD
-    // TODO: we can do better than this. From a certificate of collision-free we can then maximize/minimize eps from the proof
-    // of collision freeness. This introduces a bilinear alternation which is why I said the problem is not quasi-convex
-    // this is much better than uniform expansions.
-    *d_final = d;
-=======
->>>>>>> 113970c9
   }
 }
 
