--- conflicted
+++ resolved
@@ -1558,12 +1558,8 @@
                     vector_bisection_search_option.epsilon_min));
   }
 
-<<<<<<< HEAD
-  const Eigen::VectorXd eps_max_const =
-=======
   // absolute max we expect eps_upper_max to achieve
   Eigen::VectorXd eps_upper_max =
->>>>>>> 8d97f303
       vector_bisection_search_option.epsilon_max;
   Eigen::VectorXd eps_max = vector_bisection_search_option.epsilon_max;
   Eigen::VectorXd eps_min = vector_bisection_search_option.epsilon_min;
@@ -1588,15 +1584,6 @@
       // eps_min. We reset eps_max to its original value as without this we may
       // not have the true coordinatewise max.
       eps_min = *d_final - d_without_epsilon;
-<<<<<<< HEAD
-
-      // ensure eps_min doesn't exceed eps_max
-      const double scale = 0.2;
-      eps_max = eps_max.cwiseMax(eps_min + scale*eps_min.cwiseAbs());
-
-      // grow eps_max a little
-      eps_max = eps_max_const.cwiseMin(eps_max + scale*eps_max.cwiseAbs());
-=======
       // handles case where eps_min has grown beyond eps_upper_max
       eps_upper_max = eps_upper_max.cwiseMax(eps_min);
 
@@ -1606,7 +1593,6 @@
       eps_max = eps_max.cwiseMax(eps_min);
       // grow eps_max a little and don't crash all the way to eps_upper_max
       eps_max = eps_upper_max.cwiseMin(eps_max + scale*eps_max.cwiseAbs());
->>>>>>> 8d97f303
 
       feasible_iter_count++;
     } else {
@@ -1632,12 +1618,8 @@
     const std::optional<std::pair<Eigen::MatrixXd, Eigen::VectorXd>>&
         inner_polytope,
     Eigen::MatrixXd* C_final, Eigen::VectorXd* d_final,
-<<<<<<< HEAD
-    Eigen::MatrixXd* P_final, Eigen::VectorXd* q_final) const {
-=======
     Eigen::MatrixXd* P_final, Eigen::VectorXd* q_final,
     std::vector<SeparatingPlane>* separating_planes_sol) const {
->>>>>>> 8d97f303
 
   Eigen::MatrixXd C = C_init;
   for (int i = 0; i < interleaved_region_search_option.max_method_switch; i++) {
@@ -1650,185 +1632,11 @@
       CspacePolytopeBinarySearch(
           q_star, filtered_collision_pairs, C, d_init,
           interleaved_region_search_option.scalar_binary_search_options, solver_options,
-<<<<<<< HEAD
-          q_inner_pts, inner_polytope, d_final);
-=======
           q_inner_pts, inner_polytope, d_final, separating_planes_sol);
->>>>>>> 8d97f303
     }
     CspacePolytopeBilinearAlternation(
         q_star, filtered_collision_pairs, C, d_init,
         interleaved_region_search_option.bilinear_alternation_options,
-<<<<<<< HEAD
-        solver_options, q_inner_pts, inner_polytope, C_final, d_final, P_final, q_final);
-    C = *C_final;
-  }
-}
-
-void CspaceFreeRegion::DoCspaceFreeRegionSearch(
-        const systems::Diagram<double>& diagram,
-        const multibody::MultibodyPlant<double>* plant,
-        const geometry::SceneGraph<double>* scene_graph,
-        SeparatingPlaneOrder plane_order, CspaceRegionType cspace_region_type,
-        const Eigen::Ref<const Eigen::VectorXd>& seedpoint_q,
-        const Eigen::Ref<const Eigen::VectorXd>& q_star,
-        const FilteredCollisionPairs& filtered_collision_pairs,
-        const Eigen::Ref<const Eigen::MatrixXd>& C_init,
-        const Eigen::Ref<const Eigen::VectorXd>& d_init,
-        const InterleavedRegionSearchOptions& interleaved_region_search_option,
-        const solvers::SolverOptions& solver_options,
-        const std::optional<Eigen::MatrixXd>& q_inner_pts_opt,
-        const std::optional<std::pair<Eigen::MatrixXd, Eigen::VectorXd>>&
-            inner_polytope,
-        Eigen::MatrixXd* C_final, Eigen::VectorXd* d_final,
-        Eigen::MatrixXd* P_final, Eigen::VectorXd* q_final) const {
-    CspaceFreeRegion free_region = CspaceFreeRegion(diagram, plant,scene_graph,plane_order, cspace_region_type);
-    Eigen::MatrixXd q_inner_pts;
-    if (q_inner_pts_opt.has_value()){
-        DRAKE_DEMAND(q_inner_pts_opt.value().rows() == seedpoint_q.rows());
-        q_inner_pts.resize(q_inner_pts_opt.value().rows(), q_inner_pts_opt.value().cols() + 1);
-        q_inner_pts.leftCols(q_inner_pts_opt.value().cols()) = q_inner_pts_opt.value();
-        q_inner_pts.rightCols(1) = seedpoint_q;
-    }
-    else {
-        q_inner_pts.resize(seedpoint_q.rows(), 1);
-        q_inner_pts = seedpoint_q;
-    }
-
-    free_region.InterleavedCSpacePolytopeSearch(
-                                    q_star,
-                                    filtered_collision_pairs,
-                                    C_init,
-                                    d_init,
-                                    interleaved_region_search_option,
-                                    solver_options,
-                                    q_inner_pts,
-                                    inner_polytope,  C_final, d_final, P_final,  q_final);
-
-}
-
-void CspaceFreeRegion::DoCspaceFreeRegionSearch(
-        const systems::Diagram<double>& diagram,
-        const multibody::MultibodyPlant<double>* plant,
-        const geometry::SceneGraph<double>* scene_graph,
-        SeparatingPlaneOrder plane_order, CspaceRegionType cspace_region_type,
-        const Eigen::Ref<const Eigen::VectorXd>& seedpoint_q,
-        const Eigen::Ref<const Eigen::VectorXd>& q_star,
-        const FilteredCollisionPairs& filtered_collision_pairs,
-        const Eigen::Ref<const Eigen::MatrixXd>& C_init,
-        const Eigen::Ref<const Eigen::VectorXd>& d_init,
-        const BilinearAlternationOption& bilinear_alternation_option,
-        const solvers::SolverOptions& solver_options,
-        const std::optional<Eigen::MatrixXd>& q_inner_pts_opt,
-        const std::optional<std::pair<Eigen::MatrixXd, Eigen::VectorXd>>&
-            inner_polytope,
-        Eigen::MatrixXd* C_final, Eigen::VectorXd* d_final,
-        Eigen::MatrixXd* P_final, Eigen::VectorXd* q_final) const {
-    CspaceFreeRegion free_region = CspaceFreeRegion(diagram, plant,scene_graph,plane_order, cspace_region_type);
-    Eigen::MatrixXd q_inner_pts;
-    if (q_inner_pts_opt.has_value()){
-        DRAKE_DEMAND(q_inner_pts_opt.value().rows() == seedpoint_q.rows());
-        q_inner_pts.resize(q_inner_pts_opt.value().rows(), q_inner_pts_opt.value().cols() + 1);
-        q_inner_pts.leftCols(q_inner_pts_opt.value().cols()) = q_inner_pts_opt.value();
-        q_inner_pts.rightCols(1) = seedpoint_q;
-    }
-    else {
-        q_inner_pts.resize(seedpoint_q.rows(), 1);
-        q_inner_pts = seedpoint_q;
-    }
-
-    free_region.CspacePolytopeBilinearAlternation(
-                                    q_star,
-                                    filtered_collision_pairs,
-                                    C_init,
-                                    d_init,
-                                    bilinear_alternation_option,
-                                    solver_options,
-                                    q_inner_pts,
-                                    inner_polytope,  C_final, d_final, P_final,  q_final);
-
-}
-
-void CspaceFreeRegion::DoCspaceFreeRegionSearch(
-        const systems::Diagram<double>& diagram,
-        const multibody::MultibodyPlant<double>* plant,
-        const geometry::SceneGraph<double>* scene_graph,
-        SeparatingPlaneOrder plane_order, CspaceRegionType cspace_region_type,
-        const Eigen::Ref<const Eigen::VectorXd>& seedpoint_q,
-        const Eigen::Ref<const Eigen::VectorXd>& q_star,
-        const FilteredCollisionPairs& filtered_collision_pairs,
-        const Eigen::Ref<const Eigen::MatrixXd>& C_init,
-        const Eigen::Ref<const Eigen::VectorXd>& d_init,
-        const BinarySearchOption& binary_search_option,
-        const solvers::SolverOptions& solver_options,
-        const std::optional<Eigen::MatrixXd>& q_inner_pts_opt,
-        const std::optional<std::pair<Eigen::MatrixXd, Eigen::VectorXd>>&
-            inner_polytope, Eigen::VectorXd* d_final) const {
-    CspaceFreeRegion free_region = CspaceFreeRegion(diagram, plant,scene_graph,plane_order, cspace_region_type);
-    Eigen::MatrixXd q_inner_pts;
-    if (q_inner_pts_opt.has_value()){
-        DRAKE_DEMAND(q_inner_pts_opt.value().rows() == seedpoint_q.rows());
-        q_inner_pts.resize(q_inner_pts_opt.value().rows(), q_inner_pts_opt.value().cols() + 1);
-        q_inner_pts.leftCols(q_inner_pts_opt.value().cols()) = q_inner_pts_opt.value();
-        q_inner_pts.rightCols(1) = seedpoint_q;
-    }
-    else {
-        q_inner_pts.resize(seedpoint_q.rows(), 1);
-        q_inner_pts = seedpoint_q;
-    }
-
-    free_region.CspacePolytopeBinarySearch(
-                                    q_star,
-                                    filtered_collision_pairs,
-                                    C_init,
-                                    d_init,
-                                    binary_search_option,
-                                    solver_options,
-                                    q_inner_pts,
-                                    inner_polytope,  d_final);
-    // TODO(Alex.Amice) maybe actually compute inscribed ellipse?
-}
-
-void CspaceFreeRegion::DoCspaceFreeRegionSearch(
-        const systems::Diagram<double>& diagram,
-        const multibody::MultibodyPlant<double>* plant,
-        const geometry::SceneGraph<double>* scene_graph,
-        SeparatingPlaneOrder plane_order, CspaceRegionType cspace_region_type,
-        const Eigen::Ref<const Eigen::VectorXd>& seedpoint_q,
-        const Eigen::Ref<const Eigen::VectorXd>& q_star,
-        const FilteredCollisionPairs& filtered_collision_pairs,
-        const Eigen::Ref<const Eigen::MatrixXd>& C_init,
-        const Eigen::Ref<const Eigen::VectorXd>& d_init,
-        const VectorBisectionSearchOption& vector_bisection_search_option,
-        const solvers::SolverOptions& solver_options,
-        const std::optional<Eigen::MatrixXd>& q_inner_pts_opt,
-        const std::optional<std::pair<Eigen::MatrixXd, Eigen::VectorXd>>&
-            inner_polytope, Eigen::VectorXd* d_final) const {
-    CspaceFreeRegion free_region = CspaceFreeRegion(diagram, plant,scene_graph,plane_order, cspace_region_type);
-    Eigen::MatrixXd q_inner_pts;
-    if (q_inner_pts_opt.has_value()){
-        DRAKE_DEMAND(q_inner_pts_opt.value().rows() == seedpoint_q.rows());
-        q_inner_pts.resize(q_inner_pts_opt.value().rows(), q_inner_pts_opt.value().cols() + 1);
-        q_inner_pts.leftCols(q_inner_pts_opt.value().cols()) = q_inner_pts_opt.value();
-        q_inner_pts.rightCols(1) = seedpoint_q;
-    }
-    else {
-        q_inner_pts.resize(seedpoint_q.rows(), 1);
-        q_inner_pts = seedpoint_q;
-    }
-
-    free_region.CspacePolytopeBisectionSearchVector(
-                                    q_star,
-                                    filtered_collision_pairs,
-                                    C_init,
-                                    d_init,
-                                    vector_bisection_search_option,
-                                    solver_options,
-                                    q_inner_pts,
-                                    inner_polytope,  d_final);
-    // TODO(Alex.Amice) maybe actually compute inscribed ellipse?
-}
-=======
         solver_options, q_inner_pts, inner_polytope, C_final, d_final, P_final, q_final, separating_planes_sol);
     C = *C_final;
   }
@@ -1997,7 +1805,6 @@
 //                                    q_inner_pts,
 //                                    inner_polytope,  d_final);
 //}
->>>>>>> 8d97f303
 
 
 std::vector<LinkVertexOnPlaneSideRational>
@@ -2435,17 +2242,10 @@
   solvers::MathematicalProgram prog;
   const auto t = prog.NewContinuousVariables(nt, "t");
 
-<<<<<<< HEAD
-  const double inflation_coeff = 1.1;
-  geometry::optimization::HPolyhedron Poly_lim_t =
-      geometry::optimization::HPolyhedron::MakeBox(inflation_coeff * t_lower,
-                                                   inflation_coeff * t_upper);
-=======
   const double inflation_coeff = 0.1;
   geometry::optimization::HPolyhedron Poly_lim_t =
       geometry::optimization::HPolyhedron::MakeBox(t_lower + inflation_coeff * t_lower.cwiseAbs(),
                                                    t_upper + inflation_coeff * t_upper.cwiseAbs());
->>>>>>> 8d97f303
 
   prog.AddLinearConstraint(
       Poly_lim_t.A(), Eigen::VectorXd::Constant(Poly_lim_t.A().rows(), -kInf),
