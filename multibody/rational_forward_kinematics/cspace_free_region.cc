#include "drake/multibody/rational_forward_kinematics/cspace_free_region.h"

#include <algorithm>
#include <chrono>
#include <cmath>
#include <future>
#include <limits>
#include <list>
#include <optional>
#include <thread>

#include <fmt/format.h>
#include <libqhullcpp/Qhull.h>

#include "drake/geometry/optimization/vpolytope.h"
#include "drake/multibody/rational_forward_kinematics/generate_monomial_basis_util.h"
#include "drake/multibody/rational_forward_kinematics/maximal_epsilon_expansion.h"
#include "drake/multibody/rational_forward_kinematics/rational_forward_kinematics_internal.h"
#include "drake/multibody/rational_forward_kinematics/redundant_inequality_pruning.h"
#include "drake/solvers/mosek_solver.h"
#include "drake/solvers/solve.h"

namespace drake {
namespace multibody {
const double kInf = std::numeric_limits<double>::infinity();

namespace {
struct DirectedKinematicsChain {
  DirectedKinematicsChain(BodyIndex m_start, BodyIndex m_end)
      : start(m_start), end(m_end) {}

  bool operator==(const DirectedKinematicsChain& other) const {
    return start == other.start && end == other.end;
  }

  BodyIndex start;
  BodyIndex end;
};

struct DirectedKinematicsChainHash {
  size_t operator()(const DirectedKinematicsChain& p) const {
    return p.start * 100 + p.end;
  }
};

// map the kinematics chain to monomial_basis.
// If the separating plane has affine order, then the polynomial we want to
// verify (in the numerator of 1-aᵀx-b or aᵀx+b-1) only contains the
// monomials tⱼ * ∏(tᵢ, dᵢ), where tᵢ is a t on the "half chain" from the
// expressed frame to either the link or the obstacle, and dᵢ<=2. Namely at
// most one variable has degree 3, all the other variables have degree <= 2.
// If the separating plane has constant order, then the polynomial we want to
// verify only contains the monomials ∏(tᵢ, dᵢ) with dᵢ<=2. In both cases, the
// monomial basis for the SOS polynomial contains all monomials that each
// variable has degree at most 1, and each variable is on the "half chain" from
// the expressed body to this link (either the robot link or the obstacle).
void FindMonomialBasisForPolytopicRegion(
    const RationalForwardKinematics& rational_forward_kinematics,
    const LinkVertexOnPlaneSideRational& rational,
    std::unordered_map<SortedPair<multibody::BodyIndex>,
                       VectorX<drake::symbolic::Monomial>>*
        map_chain_to_monomial_basis,
    VectorX<drake::symbolic::Monomial>* monomial_basis_halfchain) {
  // First check if the monomial basis for this kinematics chain has been
  // computed.
  const SortedPair<multibody::BodyIndex> kinematics_chain(
      rational.link_polytope->body_index(), rational.expressed_body_index);
  const auto it = map_chain_to_monomial_basis->find(kinematics_chain);
  if (it == map_chain_to_monomial_basis->end()) {
    const auto t_halfchain = rational_forward_kinematics.FindTOnPath(
        rational.link_polytope->body_index(), rational.expressed_body_index);
    if (t_halfchain.rows() > 0) {
      *monomial_basis_halfchain = GenerateMonomialBasisWithOrderUpToOne(
          drake::symbolic::Variables(t_halfchain));
    } else {
      *monomial_basis_halfchain =
          Vector1<symbolic::Monomial>(symbolic::Monomial());
    }
    map_chain_to_monomial_basis->emplace_hint(
        it, std::make_pair(kinematics_chain, *monomial_basis_halfchain));
  } else {
    *monomial_basis_halfchain = it->second;
  }
}

/**
 * For a polyhedron C * x <= d, find the lower and upper bound for x(i).
 */
void BoundPolyhedronByBox(const Eigen::MatrixXd& C, const Eigen::VectorXd& d,
                          Eigen::VectorXd* x_lower, Eigen::VectorXd* x_upper) {
  solvers::MathematicalProgram prog;
  const auto x = prog.NewContinuousVariables(C.cols());
  prog.AddLinearConstraint(C, Eigen::VectorXd::Constant(d.rows(), -kInf), d, x);
  Eigen::VectorXd cost_coeff = Eigen::VectorXd::Zero(x.rows());
  auto cost = prog.AddLinearCost(cost_coeff, x);
  x_lower->resize(x.rows());
  x_upper->resize(x.rows());
  for (int i = 0; i < x.rows(); ++i) {
    // Compute x_lower(i).
    cost_coeff.setZero();
    cost_coeff(i) = 1;
    cost.evaluator()->UpdateCoefficients(cost_coeff);
    auto result = solvers::Solve(prog);
    (*x_lower)(i) = result.get_optimal_cost();
    // Compute x_upper(i).
    cost_coeff(i) = -1;
    cost.evaluator()->UpdateCoefficients(cost_coeff);
    result = solvers::Solve(prog);
    (*x_upper)(i) = -result.get_optimal_cost();
  }
}

template <typename T>
void CalcDminusCt(const Eigen::Ref<const MatrixX<T>>& C,
                  const Eigen::Ref<const VectorX<T>>& d,
                  const std::vector<symbolic::Monomial>& t_monomials,
                  VectorX<symbolic::Polynomial>* d_minus_Ct) {
  // Now build the polynomials d(i) - C.row(i) * t
  DRAKE_DEMAND(C.rows() == d.rows() &&
               C.cols() == static_cast<int>(t_monomials.size()));
  d_minus_Ct->resize(C.rows());
  const symbolic::Monomial monomial_one{};
  symbolic::Polynomial::MapType d_minus_Ct_poly_map;
  for (int i = 0; i < C.rows(); ++i) {
    for (int j = 0; j < static_cast<int>(t_monomials.size()); ++j) {
      auto it = d_minus_Ct_poly_map.find(t_monomials[j]);
      if (it == d_minus_Ct_poly_map.end()) {
        d_minus_Ct_poly_map.emplace_hint(it, t_monomials[j], -C(i, j));
      } else {
        it->second = -C(i, j);
      }
    }
    auto it = d_minus_Ct_poly_map.find(monomial_one);
    if (it == d_minus_Ct_poly_map.end()) {
      d_minus_Ct_poly_map.emplace_hint(it, monomial_one, d(i));
    } else {
      it->second = d(i);
    }
    (*d_minus_Ct)(i) = symbolic::Polynomial(d_minus_Ct_poly_map);
  }
}

// Given a matrix X, add the cost to maximize the geometric mean of X's eigen
// values (provided that X is positive semidefinite).
void AddMaximizeEigenValueGeometricMean(
    solvers::MathematicalProgram* prog,
    const Eigen::Ref<const MatrixX<symbolic::Variable>>& X) {
  // See https://docs.mosek.com/modeling-cookbook/sdo.html#log-determinant for
  // the derivation.
  DRAKE_DEMAND(X.rows() == X.cols());
  const int X_rows = X.rows();
  auto Z_lower = prog->NewContinuousVariables(X_rows * (X_rows + 1) / 2);
  MatrixX<symbolic::Expression> Z(X_rows, X_rows);
  Z.setZero();
  // diag_Z is the diagonal matrix that only contains the diagonal entries of Z.
  MatrixX<symbolic::Expression> diag_Z(X_rows, X_rows);
  diag_Z.setZero();
  int Z_lower_index = 0;
  for (int j = 0; j < X_rows; ++j) {
    for (int i = j; i < X_rows; ++i) {
      Z(i, j) = Z_lower(Z_lower_index++);
    }
    diag_Z(j, j) = Z(j, j);
  }

  MatrixX<symbolic::Expression> psd_mat(2 * X_rows, 2 * X_rows);
  // clang-format off
  psd_mat << X,             Z,
             Z.transpose(), diag_Z;
  // clang-format on
  prog->AddPositiveSemidefiniteConstraint(psd_mat);
  // We know that det(X) >= det(Z) = prod(Z(i, i))
  VectorX<symbolic::Variable> Z_diag_vec(X_rows);
  int Z_lower_count = 0;
  for (int i = 0; i < X_rows; ++i) {
    Z_diag_vec(i) = Z_lower(Z_lower_count);
    Z_lower_count += X_rows - i;
  }
  prog->AddMaximizeGeometricMeanCost(Z_diag_vec);
}

// Return the smallest d >= n where d = power(2, k);
int SmallestPower2(int n) {
  DRAKE_DEMAND(n >= 1);
  if (n == 1) {
    return 1;
  }
  int ret = 1;
  while (true) {
    ret *= 2;
    if (ret >= n) {
      return ret;
    }
  }
}

// Compute the following problem
// max C.row(i).dot(t)
// s.t t_lower <= t <= t_upper
Eigen::VectorXd ComputeMaxD(const Eigen::MatrixXd& C,
                            const Eigen::VectorXd& t_lower,
                            const Eigen::VectorXd& t_upper) {
  DRAKE_DEMAND(C.cols() == t_lower.rows());
  DRAKE_DEMAND(C.cols() == t_upper.rows());
  DRAKE_DEMAND((t_lower.array() <= t_upper.array()).all());
  Eigen::VectorXd d_max(C.rows());
  for (int i = 0; i < C.rows(); ++i) {
    d_max(i) = 0;
    for (int j = 0; j < C.cols(); ++j) {
      d_max(i) += C(i, j) > 0 ? C(i, j) * t_upper(j) : C(i, j) * t_lower(j);
    }
  }
  return d_max;
}

SeparatingPlane GetSeparatingPlaneSolution(
    const SeparatingPlane& plane,
    const solvers::MathematicalProgramResult& result) {
  symbolic::Environment env;
  env.insert(plane.decision_variables,
             result.GetSolution(plane.decision_variables));
  Vector3<symbolic::Expression> a_sol;
  for (int i = 0; i < 3; ++i) {
    a_sol(i) = plane.a(i).EvaluatePartial(env);
  }
  const symbolic::Expression b_sol = plane.b.EvaluatePartial(env);
  return SeparatingPlane(a_sol, b_sol, plane.positive_side_polytope,
                         plane.negative_side_polytope, plane.expressed_link,
                         plane.order, plane.decision_variables);
}

/**
 * @param is_plane_active: sometimes the collision between a pair of geometries
 * is ignored. is_plane_active[i] means whether the plane
 * cspace_free_region.separating_planes()[i] is active or not.
 */
std::vector<SeparatingPlane> GetSeparatingPlanesSolution(
    const CspaceFreeRegion& cspace_free_region,
    const std::vector<bool>& is_plane_active,
    const solvers::MathematicalProgramResult& result) {
  std::vector<SeparatingPlane> planes_sol;
  DRAKE_DEMAND(is_plane_active.size() ==
               cspace_free_region.separating_planes().size());
  int num_active_planes = 0;
  for (bool flag : is_plane_active) {
    if (flag) {
      num_active_planes++;
    }
  }
  planes_sol.reserve(num_active_planes);

  for (int plane_index = 0;
       plane_index <
       static_cast<int>(cspace_free_region.separating_planes().size());
       ++plane_index) {
    if (is_plane_active[plane_index]) {
      planes_sol.push_back(GetSeparatingPlaneSolution(
          cspace_free_region.separating_planes()[plane_index], result));
    }
  }
  return planes_sol;
}
}  // namespace

CspaceFreeRegion::CspaceFreeRegion(
    const systems::Diagram<double>& diagram,
    const multibody::MultibodyPlant<double>* plant,
    const geometry::SceneGraph<double>* scene_graph,
    SeparatingPlaneOrder plane_order, CspaceRegionType cspace_region_type)
    : rational_forward_kinematics_(*plant),
      scene_graph_{scene_graph},
      polytope_geometries_{GetConvexPolytopes(diagram, plant, scene_graph)},
      plane_order_{plane_order},
      cspace_region_type_{cspace_region_type} {
  // Now create the separating planes.
  std::map<SortedPair<BodyIndex>,
           std::vector<std::pair<const ConvexPolytope*, const ConvexPolytope*>>>
      collision_pairs;
  int num_collision_pairs = 0;
  const auto& model_inspector = scene_graph->model_inspector();
  for (const auto& [link1, polytopes1] : polytope_geometries_) {
    for (const auto& [link2, polytopes2] : polytope_geometries_) {
      if (link1 < link2) {
        // link_collision_pairs stores all the pair of collision geometry on
        // (link1, link2).
        std::vector<std::pair<const ConvexPolytope*, const ConvexPolytope*>>
            link_collision_pairs;
        // I need to check if the kinematics chain betwen link 1 and link 2 has
        // length 0.
        std::optional<bool> chain_has_length_zero;
        for (const auto& polytope1 : polytopes1) {
          for (const auto& polytope2 : polytopes2) {
            if (!model_inspector.CollisionFiltered(polytope1.get_id(),
                                                   polytope2.get_id())) {
              if (!chain_has_length_zero.has_value()) {
                chain_has_length_zero =
                    rational_forward_kinematics_.FindTOnPath(link1, link2)
                        .rows() == 0;
                if (chain_has_length_zero.value()) {
                  throw std::runtime_error(fmt::format(
                      "No joint on the kinematic chain from link {} to {}",
                      plant->get_body(link1).name(),
                      plant->get_body(link2).name()));
                }
              }
              num_collision_pairs++;
              link_collision_pairs.emplace_back(&polytope1, &polytope2);
            }
          }
        }
        collision_pairs.emplace_hint(collision_pairs.end(),
                                     SortedPair<BodyIndex>(link1, link2),
                                     link_collision_pairs);
      }
    }
  }
  separating_planes_.reserve(num_collision_pairs);
  // If we verify an axis-algined bounding box in the C-space, then for each
  // pair of (link, obstacle), then we only need to consider variables t for the
  // joints on the kinematics chain between the link and the obstacle; if we
  // verify a generic bounding box, then we need to consider t for all joint
  // angles.
  std::unordered_map<SortedPair<BodyIndex>, VectorX<symbolic::Variable>>
      map_link_obstacle_to_t;
  for (const auto& [link_pair, polytope_pairs] : collision_pairs) {
    for (const auto& polytope_pair : polytope_pairs) {
      Vector3<symbolic::Expression> a;
      symbolic::Expression b;
      const symbolic::Monomial monomial_one{};
      VectorX<symbolic::Variable> plane_decision_vars;
      if (plane_order_ == SeparatingPlaneOrder::kConstant) {
        plane_decision_vars.resize(4);
        for (int i = 0; i < 3; ++i) {
          plane_decision_vars(i) = symbolic::Variable(
              "a" + std::to_string(separating_planes_.size() * 3 + i));
          plane_decision_vars(3) = symbolic::Variable(
              "b" + std::to_string(separating_planes_.size()));
        }
        a = plane_decision_vars.head<3>().cast<symbolic::Expression>();
        b = plane_decision_vars(3);
      } else if (plane_order_ == SeparatingPlaneOrder::kAffine) {
        VectorX<symbolic::Variable> t_for_plane;
        if (cspace_region_type_ == CspaceRegionType::kGenericPolytope) {
          t_for_plane = rational_forward_kinematics_.t();
        } else if (cspace_region_type_ ==
                   CspaceRegionType::kAxisAlignedBoundingBox) {
          auto it = map_link_obstacle_to_t.find(link_pair);
          if (it == map_link_obstacle_to_t.end()) {
            t_for_plane = rational_forward_kinematics_.FindTOnPath(
                link_pair.first(), link_pair.second());
            map_link_obstacle_to_t.emplace_hint(it, link_pair, t_for_plane);
          } else {
            t_for_plane = it->second;
          }
        }
        // Now create the variable a_coeff, a_constant, b_coeff, b_constant,
        // such that a = a_coeff * t_for_plane + a_constant, and b = b_coeff *
        // t_for_plane + b_constant.
        Matrix3X<symbolic::Variable> a_coeff(3, t_for_plane.rows());
        Vector3<symbolic::Variable> a_constant;
        for (int i = 0; i < 3; ++i) {
          a_constant(i) = symbolic::Variable(
              fmt::format("a_constant{}({})", separating_planes_.size(), i));
          for (int j = 0; j < t_for_plane.rows(); ++j) {
            a_coeff(i, j) = symbolic::Variable(fmt::format(
                "a_coeff{}({}, {})", separating_planes_.size(), i, j));
          }
        }
        VectorX<symbolic::Variable> b_coeff(t_for_plane.rows());
        for (int i = 0; i < t_for_plane.rows(); ++i) {
          b_coeff(i) = symbolic::Variable(
              fmt::format("b_coeff{}({})", separating_planes_.size(), i));
        }
        symbolic::Variable b_constant(
            fmt::format("b_constant{}", separating_planes_.size()));
        // Now construct a(i) = a_coeff.row(i) * t_for_plane + a_constant(i).
        a = a_coeff * t_for_plane + a_constant;
        b = b_coeff.cast<symbolic::Expression>().dot(t_for_plane) + b_constant;
        // Now put a_coeff, a_constant, b_coeff, b_constant to
        // plane_decision_vars.
        plane_decision_vars.resize(4 * t_for_plane.rows() + 4);
        int var_count = 0;
        for (int i = 0; i < 3; ++i) {
          plane_decision_vars.segment(var_count, t_for_plane.rows()) =
              a_coeff.row(i);
          var_count += t_for_plane.rows();
        }
        plane_decision_vars.segment<3>(var_count) = a_constant;
        var_count += 3;
        plane_decision_vars.segment(var_count, t_for_plane.rows()) = b_coeff;
        var_count += t_for_plane.rows();
        plane_decision_vars(var_count) = b_constant;
        var_count++;
      }
      separating_planes_.emplace_back(
          a, b, polytope_pair.first, polytope_pair.second,
          internal::FindBodyInTheMiddleOfChain(*plant, link_pair.first(),
                                               link_pair.second()),
          plane_order_, plane_decision_vars);
      map_polytopes_to_separating_planes_.emplace(
          SortedPair<ConvexGeometry::Id>(polytope_pair.first->get_id(),
                                         polytope_pair.second->get_id()),
          static_cast<int>(separating_planes_.size()) - 1);
    }
  }
}

std::vector<LinkVertexOnPlaneSideRational>
CspaceFreeRegion::GenerateLinkOnOneSideOfPlaneRationals(
    const Eigen::Ref<const Eigen::VectorXd>& q_star,
    const CspaceFreeRegion::FilteredCollisionPairs& filtered_collision_pairs)
    const {
  std::unordered_map<DirectedKinematicsChain,
                     RationalForwardKinematics::Pose<symbolic::Polynomial>,
                     DirectedKinematicsChainHash>
      body_pair_to_X_AB_multilinear;
  std::vector<LinkVertexOnPlaneSideRational> rationals;
  for (const auto& separating_plane : separating_planes_) {
    if (!IsGeometryPairCollisionIgnored(
            separating_plane.positive_side_polytope->get_id(),
            separating_plane.negative_side_polytope->get_id(),
            filtered_collision_pairs)) {
      // First compute X_AB for both side of the polytopes.
      for (const PlaneSide plane_side :
           {PlaneSide::kPositive, PlaneSide::kNegative}) {
        const ConvexPolytope* polytope;
        const ConvexPolytope* other_side_polytope;
        if (plane_side == PlaneSide::kPositive) {
          polytope = separating_plane.positive_side_polytope;
          other_side_polytope = separating_plane.negative_side_polytope;
        } else {
          polytope = separating_plane.negative_side_polytope;
          other_side_polytope = separating_plane.positive_side_polytope;
        }
        const DirectedKinematicsChain expressed_to_link(
            separating_plane.expressed_link, polytope->body_index());
        auto it = body_pair_to_X_AB_multilinear.find(expressed_to_link);
        if (it == body_pair_to_X_AB_multilinear.end()) {
          body_pair_to_X_AB_multilinear.emplace_hint(
              it, expressed_to_link,
              rational_forward_kinematics_.CalcLinkPoseAsMultilinearPolynomial(
                  q_star, polytope->body_index(),
                  separating_plane.expressed_link));
        }
        it = body_pair_to_X_AB_multilinear.find(expressed_to_link);
        const RationalForwardKinematics::Pose<symbolic::Polynomial>&
            X_AB_multilinear = it->second;
        const std::vector<LinkVertexOnPlaneSideRational>
            rationals_expressed_to_link =
                GenerateLinkOnOneSideOfPlaneRationalFunction(
                    rational_forward_kinematics_, polytope, other_side_polytope,
                    X_AB_multilinear, separating_plane.a, separating_plane.b,
                    plane_side, separating_plane.order);
        // I cannot use "insert" function to append vectors, since
        // LinkVertexOnPlaneSideRational contains const members, hence it does
        // not have an assignment operator.
        std::copy(rationals_expressed_to_link.begin(),
                  rationals_expressed_to_link.end(),
                  std::back_inserter(rationals));
      }
    }
  }
  return rationals;
}

namespace {
// Given t[i], t_lower and t_upper, construct the polynomial t - t_lower and
// t_upper - t.
void ConstructTBoundsPolynomial(
    const std::vector<symbolic::Monomial>& t_monomial,
    const Eigen::Ref<const Eigen::VectorXd>& t_lower,
    const Eigen::Ref<const Eigen::VectorXd>& t_upper,
    VectorX<symbolic::Polynomial>* t_minus_t_lower,
    VectorX<symbolic::Polynomial>* t_upper_minus_t) {
  const symbolic::Monomial monomial_one{};
  t_minus_t_lower->resize(t_monomial.size());
  t_upper_minus_t->resize(t_monomial.size());
  for (int i = 0; i < static_cast<int>(t_monomial.size()); ++i) {
    const symbolic::Polynomial::MapType map_lower{
        {{t_monomial[i], 1}, {monomial_one, -t_lower(i)}}};
    (*t_minus_t_lower)(i) = symbolic::Polynomial(map_lower);
    const symbolic::Polynomial::MapType map_upper{
        {{t_monomial[i], -1}, {monomial_one, t_upper(i)}}};
    (*t_upper_minus_t)(i) = symbolic::Polynomial(map_upper);
  }
}

/**
 * Impose the constraint
 * l_polytope(t) >= 0
 * l_lower(t)>=0
 * l_upper(t)>=0
 * p(t) - l_polytope(t)ᵀ(d - C*t) - l_lower(t)ᵀ(t-t_lower) -
 * l_upper(t)ᵀ(t_upper-t) >=0
 * where l_polytope, l_lower, l_upper are Lagrangian
 * multipliers. p(t) is the numerator of polytope_on_one_side_rational
 * @param monomial_basis The monomial basis for all non-negative polynomials
 * above.
 * @param t_lower_needs_lagrangian If t_lower_needs_lagrangian[i]=false, then
 * lagrangian_lower(i) = 0
 * @param t_upper_needs_lagrangian If t_upper_needs_lagrangian[i]=false, then
 * lagrangian_upper(i) = 0
 * @param[out] lagrangian_polytope l_polytope(t).
 * @param[out] lagrangian_lower l_lower(t).
 * @param[out] lagrangian_upper l_upper(t).
 * @param[out] verified_polynomial p(t) - l_polytope(t)ᵀ(d - C*t) -
 * l_lower(t)ᵀ(t-t_lower) - l_upper(t)ᵀ(t_upper-t)
 */
void AddNonnegativeConstraintForPolytopeOnOneSideOfPlane(
    solvers::MathematicalProgram* prog,
    const symbolic::RationalFunction& polytope_on_one_side_rational,
    const VectorX<symbolic::Polynomial>& d_minus_Ct,
    const VectorX<symbolic::Polynomial>& t_minus_t_lower,
    const VectorX<symbolic::Polynomial>& t_upper_minus_t,
    const VectorX<symbolic::Monomial>& monomial_basis,
    const VerificationOption& verification_option,
    const std::vector<bool>& t_lower_needs_lagrangian,
    const std::vector<bool>& t_upper_needs_lagrangian,
    VectorX<symbolic::Polynomial>* lagrangian_polytope,
    VectorX<symbolic::Polynomial>* lagrangian_lower,
    VectorX<symbolic::Polynomial>* lagrangian_upper,
    symbolic::Polynomial* verified_polynomial) {
  lagrangian_polytope->resize(d_minus_Ct.rows());
  lagrangian_lower->resize(t_minus_t_lower.rows());
  lagrangian_upper->resize(t_upper_minus_t.rows());
  *verified_polynomial = polytope_on_one_side_rational.numerator();
  for (int i = 0; i < d_minus_Ct.rows(); ++i) {
    (*lagrangian_polytope)(i) =
        prog->NewSosPolynomial(monomial_basis,
                               verification_option.lagrangian_type)
            .first;
    *verified_polynomial -= (*lagrangian_polytope)(i)*d_minus_Ct(i);
  }
  for (int i = 0; i < t_minus_t_lower.rows(); ++i) {
    if (t_lower_needs_lagrangian[i]) {
      (*lagrangian_lower)(i) =
          prog->NewSosPolynomial(monomial_basis,
                                 verification_option.lagrangian_type)
              .first;
      *verified_polynomial -= (*lagrangian_lower)(i)*t_minus_t_lower(i);
    } else {
      (*lagrangian_lower)(i) = symbolic::Polynomial();
    }
  }
  for (int i = 0; i < t_upper_minus_t.rows(); ++i) {
    if (t_upper_needs_lagrangian[i]) {
      (*lagrangian_upper)(i) =
          prog->NewSosPolynomial(monomial_basis,
                                 verification_option.lagrangian_type)
              .first;
      *verified_polynomial -= (*lagrangian_upper)(i)*t_upper_minus_t(i);
    } else {
      (*lagrangian_upper)(i) = symbolic::Polynomial();
    }
  }

  const symbolic::Polynomial verified_polynomial_expected =
      prog->NewSosPolynomial(monomial_basis,
                             verification_option.link_polynomial_type)
          .first;
  const symbolic::Polynomial poly_diff{*verified_polynomial -
                                       verified_polynomial_expected};
  for (const auto& term : poly_diff.monomial_to_coefficient_map()) {
    prog->AddLinearEqualityConstraint(term.second, 0);
  }
}
}  // namespace

CspaceFreeRegion::CspacePolytopeProgramReturn
CspaceFreeRegion::ConstructProgramForCspacePolytope(
    const Eigen::Ref<const Eigen::VectorXd>& q_star,
    const std::vector<LinkVertexOnPlaneSideRational>& rationals,
    const Eigen::Ref<const Eigen::MatrixXd>& C,
    const Eigen::Ref<const Eigen::VectorXd>& d,
    const FilteredCollisionPairs& filtered_collision_pairs,
    const VerificationOption& verification_option) const {
  DRAKE_DEMAND(cspace_region_type_ == CspaceRegionType::kGenericPolytope);
  CspaceFreeRegion::CspacePolytopeProgramReturn ret(rationals.size());
  // Add t as indeterminates
  const auto& t = rational_forward_kinematics_.t();
  ret.prog->AddIndeterminates(t);
  // Add separating planes as decision variables.
  for (const auto& separating_plane : separating_planes_) {
    if (!IsGeometryPairCollisionIgnored(
            separating_plane.positive_side_polytope->get_id(),
            separating_plane.negative_side_polytope->get_id(),
            filtered_collision_pairs)) {
      ret.prog->AddDecisionVariables(separating_plane.decision_variables);
    }
  }
  // Now build the polynomials d(i) - C.row(i) * t
  VectorX<symbolic::Polynomial> d_minus_Ct_polynomial(C.rows());
  std::vector<symbolic::Monomial> t_monomials;
  t_monomials.reserve(t.rows());
  for (int i = 0; i < t.rows(); ++i) {
    t_monomials.emplace_back(t(i));
  }
  CalcDminusCt<double>(C, d, t_monomials, &d_minus_Ct_polynomial);

  // Build the polynomial for t-t_lower and t_upper-t
  Eigen::VectorXd t_lower, t_upper;
  ComputeBoundsOnT(
      q_star, rational_forward_kinematics_.plant().GetPositionLowerLimits(),
      rational_forward_kinematics_.plant().GetPositionUpperLimits(), &t_lower,
      &t_upper);
  // If C * t <= d already implies t(i) <= t_upper(i) or t(i) >= t_lower(i) for
  // some t, then we don't need to add the lagrangian multiplier for that
  // t_upper(i) - t(i) or t(i) - t_lower(i).
  Eigen::VectorXd t_lower_from_polytope, t_upper_from_polytope;
  BoundPolyhedronByBox(C, d, &t_lower_from_polytope, &t_upper_from_polytope);
  std::vector<bool> t_lower_needs_lagrangian(t.rows(), true);
  std::vector<bool> t_upper_needs_lagrangian(t.rows(), true);
  for (int i = 0; i < t.rows(); ++i) {
    if (t_lower(i) < t_lower_from_polytope(i)) {
      t_lower_needs_lagrangian[i] = false;
    }
    if (t_upper(i) > t_upper_from_polytope(i)) {
      t_upper_needs_lagrangian[i] = false;
    }
  }
  VectorX<symbolic::Polynomial> t_minus_t_lower_poly(t.rows());
  VectorX<symbolic::Polynomial> t_upper_minus_t_poly(t.rows());
  ConstructTBoundsPolynomial(t_monomials, t_lower, t_upper,
                             &t_minus_t_lower_poly, &t_upper_minus_t_poly);

  // Get the monomial basis for each kinematics chain.
  std::unordered_map<SortedPair<multibody::BodyIndex>,
                     VectorX<symbolic::Monomial>>
      map_chain_to_monomial_basis;
  for (int i = 0; i < static_cast<int>(rationals.size()); ++i) {
    VectorX<symbolic::Monomial> monomial_basis_chain;
    FindMonomialBasisForPolytopicRegion(
        rational_forward_kinematics_, rationals[i],
        &map_chain_to_monomial_basis, &monomial_basis_chain);
    // Now add the constraint that C*t<=d and t_lower <= t <= t_upper implies
    // the rational being nonnegative.
    AddNonnegativeConstraintForPolytopeOnOneSideOfPlane(
        ret.prog.get(), rationals[i].rational, d_minus_Ct_polynomial,
        t_minus_t_lower_poly, t_upper_minus_t_poly, monomial_basis_chain,
        verification_option, t_lower_needs_lagrangian, t_upper_needs_lagrangian,
        &(ret.polytope_lagrangians[i]), &(ret.t_lower_lagrangians[i]),
        &(ret.t_upper_lagrangians[i]), &(ret.verified_polynomials[i]));
  }
  return ret;
}

bool CspaceFreeRegion::IsPostureInCollision(
    const systems::Context<double>& context) const {
  const auto& plant = rational_forward_kinematics_.plant();
  drake::math::RigidTransform<double> X_WB1;
  drake::math::RigidTransform<double> X_WB2;
  const auto& model_inspector = scene_graph_->model_inspector();
  for (const auto& [link1, polytopes1] : polytope_geometries_) {
    X_WB1 = plant.EvalBodyPoseInWorld(context, plant.get_body(link1));
    for (const auto& [link2, polytopes2] : polytope_geometries_) {
      X_WB2 = plant.EvalBodyPoseInWorld(context, plant.get_body(link2));
      for (const auto& polytope1 : polytopes1) {
        for (const auto& polytope2 : polytopes2) {
          if (!model_inspector.CollisionFiltered(polytope1.get_id(),
                                                 polytope2.get_id()) &&
              polytope1.IsInCollision(polytope2, X_WB1, X_WB2)) {
            return true;
          }
        }
      }
    }
  }
  return false;
}

void CspaceFreeRegion::GenerateTuplesForBilinearAlternation(
    const Eigen::Ref<const Eigen::VectorXd>& q_star,
    const FilteredCollisionPairs& filtered_collision_pairs, int C_rows,
    std::vector<CspaceFreeRegion::CspacePolytopeTuple>* alternation_tuples,
    VectorX<symbolic::Polynomial>* d_minus_Ct, Eigen::VectorXd* t_lower,
    Eigen::VectorXd* t_upper, VectorX<symbolic::Polynomial>* t_minus_t_lower,
    VectorX<symbolic::Polynomial>* t_upper_minus_t,
    MatrixX<symbolic::Variable>* C, VectorX<symbolic::Variable>* d,
    VectorX<symbolic::Variable>* lagrangian_gram_vars,
    VectorX<symbolic::Variable>* verified_gram_vars,
    VectorX<symbolic::Variable>* separating_plane_vars,
    std::vector<std::vector<int>>* separating_plane_to_tuples) const {
  // Create variables C and d.
  const auto& t = rational_forward_kinematics_.t();
  C->resize(C_rows, t.rows());
  d->resize(C_rows);
  for (int i = 0; i < C_rows; ++i) {
    for (int j = 0; j < t.rows(); ++j) {
      (*C)(i, j) = symbolic::Variable(fmt::format("C({}, {})", i, j));
    }
    (*d)(i) = symbolic::Variable(fmt::format("d({})", i));
  }
  std::vector<symbolic::Monomial> t_monomials;
  t_monomials.reserve(t.rows());
  for (int i = 0; i < t.rows(); ++i) {
    t_monomials.emplace_back(t(i));
  }
  CalcDminusCt<symbolic::Variable>(*C, *d, t_monomials, d_minus_Ct);

  // Build the polynomial for t-t_lower and t_upper-t
  ComputeBoundsOnT(
      q_star, rational_forward_kinematics_.plant().GetPositionLowerLimits(),
      rational_forward_kinematics_.plant().GetPositionUpperLimits(), t_lower,
      t_upper);
  ConstructTBoundsPolynomial(t_monomials, *t_lower, *t_upper, t_minus_t_lower,
                             t_upper_minus_t);

  // Build tuples.
  const auto rationals =
      GenerateLinkOnOneSideOfPlaneRationals(q_star, filtered_collision_pairs);
  separating_plane_to_tuples->resize(this->separating_planes().size());
  alternation_tuples->reserve(rationals.size());
  // Get the monomial basis for each kinematics chain.
  std::unordered_map<SortedPair<multibody::BodyIndex>,
                     VectorX<symbolic::Monomial>>
      map_chain_to_monomial_basis;
  // Count the total number of variables for all Gram matrices and allocate the
  // memory for once. It is time consuming to allocate each Gram matrix
  // variables within a for loop.
  // Also count the total number of variables for all separating plane decision
  // variables.
  int lagrangian_gram_vars_count = 0;
  int verified_gram_vars_count = 0;
  for (int i = 0; i < static_cast<int>(rationals.size()); ++i) {
    VectorX<symbolic::Monomial> monomial_basis_chain;
    FindMonomialBasisForPolytopicRegion(
        rational_forward_kinematics_, rationals[i],
        &map_chain_to_monomial_basis, &monomial_basis_chain);
    std::vector<int> polytope_lagrangian_gram_lower_start(C->rows());
    const int gram_lower_size =
        monomial_basis_chain.rows() * (monomial_basis_chain.rows() + 1) / 2;
    for (int j = 0; j < C->rows(); ++j) {
      polytope_lagrangian_gram_lower_start[j] =
          lagrangian_gram_vars_count + j * gram_lower_size;
    }
    std::vector<int> t_lower_lagrangian_gram_lower_start(t.rows());
    for (int j = 0; j < t.rows(); ++j) {
      t_lower_lagrangian_gram_lower_start[j] =
          lagrangian_gram_vars_count + (C->rows() + j) * gram_lower_size;
    }
    std::vector<int> t_upper_lagrangian_gram_lower_start(t.rows());
    for (int j = 0; j < t.rows(); ++j) {
      t_upper_lagrangian_gram_lower_start[j] =
          lagrangian_gram_vars_count +
          (C->rows() + t.rows() + j) * gram_lower_size;
    }
    alternation_tuples->emplace_back(
        rationals[i].rational.numerator(), polytope_lagrangian_gram_lower_start,
        t_lower_lagrangian_gram_lower_start,
        t_upper_lagrangian_gram_lower_start, verified_gram_vars_count,
        monomial_basis_chain);
    (*separating_plane_to_tuples)
        [this->map_polytopes_to_separating_planes_.at(
             SortedPair<geometry::GeometryId>(
                 rationals[i].link_polytope->get_id(),
                 rationals[i].other_side_link_polytope->get_id()))]
            .push_back(alternation_tuples->size() - 1);
    // Each Gram matrix is of size monomial_basis_chain.rows() *
    // (monomial_basis_chain.rows() + 1) / 2. Each rational needs C.rows() + 2 *
    // t.rows() Lagrangians.
    lagrangian_gram_vars_count += gram_lower_size * (C_rows + 2 * t.rows());
    verified_gram_vars_count +=
        monomial_basis_chain.rows() * (monomial_basis_chain.rows() + 1) / 2;
  }
  lagrangian_gram_vars->resize(lagrangian_gram_vars_count);
  for (int i = 0; i < lagrangian_gram_vars_count; ++i) {
    (*lagrangian_gram_vars)(i) =
        symbolic::Variable(fmt::format("l_gram({})", i));
  }
  verified_gram_vars->resize(verified_gram_vars_count);
  for (int i = 0; i < verified_gram_vars_count; ++i) {
    (*verified_gram_vars)(i) =
        symbolic::Variable(fmt::format("verified_gram({})", i));
  }
  // Set separating_plane_vars.
  int separating_plane_vars_count = 0;
  for (const auto& separating_plane : separating_planes_) {
    separating_plane_vars_count += separating_plane.decision_variables.rows();
  }
  separating_plane_vars->resize(separating_plane_vars_count);
  separating_plane_vars_count = 0;
  for (const auto& separating_plane : separating_planes_) {
    separating_plane_vars->segment(separating_plane_vars_count,
                                   separating_plane.decision_variables.rows()) =
        separating_plane.decision_variables;
    separating_plane_vars_count += separating_plane.decision_variables.rows();
  }
}

std::unique_ptr<solvers::MathematicalProgram>
CspaceFreeRegion::ConstructLagrangianProgram(
    const std::vector<CspacePolytopeTuple>& alternation_tuples,
    const Eigen::Ref<const Eigen::MatrixXd>& C,
    const Eigen::Ref<const Eigen::VectorXd>& d,
    const VectorX<symbolic::Variable>& lagrangian_gram_vars,
    const VectorX<symbolic::Variable>& verified_gram_vars,
    const VectorX<symbolic::Variable>& separating_plane_vars,
    const Eigen::Ref<const Eigen::VectorXd>& t_lower,
    const Eigen::Ref<const Eigen::VectorXd>& t_upper,
    const VerificationOption& option, std::optional<double> redundant_tighten,
    MatrixX<symbolic::Variable>* P, VectorX<symbolic::Variable>* q) const {
  // TODO(hongkai.dai): support more nonnegative polynomials.
  if (option.lagrangian_type !=
      solvers::MathematicalProgram::NonnegativePolynomial::kSos) {
    throw std::runtime_error("Only support sos polynomial for now");
  }
  if (option.link_polynomial_type !=
      solvers::MathematicalProgram::NonnegativePolynomial::kSos) {
    throw std::runtime_error("Only support sos polynomial for now");
  }
  auto prog = std::make_unique<solvers::MathematicalProgram>();
  // Adds decision variables.
  prog->AddDecisionVariables(lagrangian_gram_vars);
  prog->AddDecisionVariables(verified_gram_vars);
  prog->AddDecisionVariables(separating_plane_vars);

  // Compute d-C*t, t - t_lower and t_upper - t.
  const auto& t = rational_forward_kinematics_.t();
  std::vector<symbolic::Monomial> t_monomials;
  t_monomials.reserve(t.rows());
  for (int i = 0; i < t.rows(); ++i) {
    t_monomials.emplace_back(t(i));
  }
  VectorX<symbolic::Polynomial> d_minus_Ct;
  CalcDminusCt<double>(C, d, t_monomials, &d_minus_Ct);
  VectorX<symbolic::Polynomial> t_minus_t_lower(t.rows());
  VectorX<symbolic::Polynomial> t_upper_minus_t(t.rows());
  ConstructTBoundsPolynomial(t_monomials, t_lower, t_upper, &t_minus_t_lower,
                             &t_upper_minus_t);
  // find the redundant inequalities.
  std::unordered_set<int> C_redundant_indices, t_lower_redundant_indices,
      t_upper_redundant_indices;
  if (redundant_tighten.has_value()) {
    FindRedundantInequalities(C, d, t_lower, t_upper, redundant_tighten.value(),
                              &C_redundant_indices, &t_lower_redundant_indices,
                              &t_upper_redundant_indices);
  }
  // For each rational numerator, add the constraint that the Lagrangian
  // polynomials >= 0, and the verified polynomial >= 0.
  //
  // Within each rational, all the lagrangians and the verified polynomial has
  // same gram size. This gram size only depends on the number of joints on the
  // kinematics chain, hence we can reuse the same gram matrix without
  // reallocating the memory.
  std::unordered_map<int, MatrixX<symbolic::Variable>> size_to_gram;
  for (const auto& tuple : alternation_tuples) {
    const int gram_rows = tuple.monomial_basis.rows();
    const int gram_lower_size = gram_rows * (gram_rows + 1) / 2;
    symbolic::Polynomial verified_polynomial = tuple.rational_numerator;
    auto it = size_to_gram.find(gram_rows);
    if (it == size_to_gram.end()) {
      it = size_to_gram.emplace_hint(
          it, gram_rows, MatrixX<symbolic::Variable>(gram_rows, gram_rows));
    }
    MatrixX<symbolic::Variable>& gram_mat = it->second;

    // This lambda does these things.
    // If redundant = False, namely this constraint is not redundant, then
    // 1. Compute the Gram matrix.
    // 2. Constraint the Gram matrix to be PSD.
    // 3. subtract lagrangian(t) * constraint_polynomial from
    // verified_polynomial.
    // If redundant = True, then
    // 1. Set the Gram variables to be 0.
    auto constrain_lagrangian =
        [&gram_mat, &verified_polynomial, &lagrangian_gram_vars, &prog,
         gram_lower_size](int lagrangian_gram_lower_start,
                          const VectorX<symbolic::Monomial>& monomial_basis,
                          const symbolic::Polynomial& constraint_polynomial,
                          bool redundant) {
          if (redundant) {
            prog->AddBoundingBoxConstraint(
                0, 0,
                lagrangian_gram_vars.segment(lagrangian_gram_lower_start,
                                             gram_lower_size));

          } else {
            SymmetricMatrixFromLower<symbolic::Variable>(
                gram_mat.rows(),
                lagrangian_gram_vars.segment(lagrangian_gram_lower_start,
                                             gram_lower_size),
                &gram_mat);
            prog->AddPositiveSemidefiniteConstraint(gram_mat);
            verified_polynomial -= CalcPolynomialFromGram<symbolic::Variable>(
                                       monomial_basis, gram_mat) *
                                   constraint_polynomial;
          }
        };
    // Handle lagrangian l_polytope(t).
    for (int i = 0; i < C.rows(); ++i) {
      constrain_lagrangian(tuple.polytope_lagrangian_gram_lower_start[i],
                           tuple.monomial_basis, d_minus_Ct(i),
                           C_redundant_indices.count(i) > 0);
    }
    // Handle lagrangian l_lower(t) and l_upper(t).
    for (int i = 0; i < t.rows(); ++i) {
      constrain_lagrangian(tuple.t_lower_lagrangian_gram_lower_start[i],
                           tuple.monomial_basis, t_minus_t_lower(i),
                           t_lower_redundant_indices.count(i) > 0);
      constrain_lagrangian(tuple.t_upper_lagrangian_gram_lower_start[i],
                           tuple.monomial_basis, t_upper_minus_t(i),
                           t_upper_redundant_indices.count(i) > 0);
    }
    // Now constrain that verified_polynomial is non-negative.
    SymmetricMatrixFromLower<symbolic::Variable>(
        gram_rows,
        verified_gram_vars.segment(tuple.verified_polynomial_gram_lower_start,
                                   gram_lower_size),
        &gram_mat);
    prog->AddPositiveSemidefiniteConstraint(gram_mat);
    const symbolic::Polynomial verified_polynomial_expected =
        CalcPolynomialFromGram<symbolic::Variable>(tuple.monomial_basis,
                                                   gram_mat);
    const symbolic::Polynomial poly_diff{verified_polynomial -
                                         verified_polynomial_expected};
    for (const auto& item : poly_diff.monomial_to_coefficient_map()) {
      prog->AddLinearEqualityConstraint(item.second, 0);
    }
  }
  if (P != nullptr && q != nullptr) {
    *P = prog->NewSymmetricContinuousVariables(t.rows(), "P");
    *q = prog->NewContinuousVariables(t.rows(), "q");
    AddInscribedEllipsoid(prog.get(), C, d, t_lower, t_upper, *P, *q, false);
  }
  return prog;
}

std::unique_ptr<solvers::MathematicalProgram>
CspaceFreeRegion::ConstructPolytopeProgram(
    const std::vector<CspaceFreeRegion::CspacePolytopeTuple>&
        alternation_tuples,
    const MatrixX<symbolic::Variable>& C, const VectorX<symbolic::Variable>& d,
    const VectorX<symbolic::Polynomial>& d_minus_Ct,
    const Eigen::VectorXd& lagrangian_gram_var_vals,
    const VectorX<symbolic::Variable>& verified_gram_vars,
    const VectorX<symbolic::Variable>& separating_plane_vars,
    const VectorX<symbolic::Polynomial>& t_minus_t_lower,
    const VectorX<symbolic::Polynomial>& t_upper_minus_t,
    const VerificationOption& option) const {
  if (option.link_polynomial_type !=
      solvers::MathematicalProgram::NonnegativePolynomial::kSos) {
    throw std::runtime_error("Only support sos polynomial for now");
  }
  auto prog = std::make_unique<solvers::MathematicalProgram>();
  // Add the decision variables.
  prog->AddDecisionVariables(Eigen::Map<const VectorX<symbolic::Variable>>(
      C.data(), C.rows() * C.cols()));
  prog->AddDecisionVariables(d);
  prog->AddDecisionVariables(verified_gram_vars);
  prog->AddDecisionVariables(separating_plane_vars);

  // For each rational numerator, we will impose positivity (like PSD matrix)
  // constraint on its Gram matrix. This gram size only depends on the number of
  // joints on the kinematics chain, hence we can reuse the same gram matrix
  // without reallocating the memory.
  std::unordered_map<int, MatrixX<symbolic::Variable>> size_to_gram;
  for (const auto& tuple : alternation_tuples) {
    symbolic::Polynomial verified_polynomial = tuple.rational_numerator;
    const auto& monomial_basis = tuple.monomial_basis;
    const int gram_rows = monomial_basis.rows();
    const int gram_lower_size = gram_rows * (gram_rows + 1) / 2;
    // add_lagrangian adds the term -lagrangian(t) * constraint(t) to
    // verified_polynomial.
    auto add_lagrangian = [&verified_polynomial, &lagrangian_gram_var_vals,
                           &monomial_basis, gram_lower_size](
                              int lagrangian_var_start,
                              const symbolic::Polynomial& constraint) {
      if ((lagrangian_gram_var_vals
               .segment(lagrangian_var_start, gram_lower_size)
               .array() != 0)
              .any()) {
        verified_polynomial -=
            CalcPolynomialFromGramLower<double>(
                monomial_basis, lagrangian_gram_var_vals.segment(
                                    lagrangian_var_start, gram_lower_size)) *
            constraint;
      }
    };

    for (int i = 0; i < C.rows(); ++i) {
      add_lagrangian(tuple.polytope_lagrangian_gram_lower_start[i],
                     d_minus_Ct(i));
    }
    for (int i = 0; i < rational_forward_kinematics_.t().rows(); ++i) {
      add_lagrangian(tuple.t_lower_lagrangian_gram_lower_start[i],
                     t_minus_t_lower(i));
      add_lagrangian(tuple.t_upper_lagrangian_gram_lower_start[i],
                     t_upper_minus_t(i));
    }
    auto it = size_to_gram.find(gram_rows);
    if (it == size_to_gram.end()) {
      it = size_to_gram.emplace_hint(
          it, gram_rows, MatrixX<symbolic::Variable>(gram_rows, gram_rows));
    }
    MatrixX<symbolic::Variable>& verified_gram = it->second;
    SymmetricMatrixFromLower<symbolic::Variable>(
        tuple.monomial_basis.rows(),
        verified_gram_vars.segment(tuple.verified_polynomial_gram_lower_start,
                                   gram_lower_size),
        &verified_gram);
    prog->AddPositiveSemidefiniteConstraint(verified_gram);
    const symbolic::Polynomial verified_polynomial_expected =
        CalcPolynomialFromGram<symbolic::Variable>(tuple.monomial_basis,
                                                   verified_gram);
    const symbolic::Polynomial poly_diff{verified_polynomial -
                                         verified_polynomial_expected};
    for (const auto& item : poly_diff.monomial_to_coefficient_map()) {
      prog->AddLinearEqualityConstraint(item.second, 0);
    }
  }
  return prog;
}

namespace {
// In bilinear alternation, each conic program (with a linear cost) finds an
// optimal solution at the boundary of the cone. Namely the solution is very
// close to being infeasible, which is a bad starting point for the next conic
// program in alternation, as the next conic program can be regarded infeasible
// due to numerical problems. To resolve this issue, we solve a feasibility
// problem (with no cost) that finds a strictly feasible solution at the
// interior of the cone.
// @param cost_val is the optimal cost of the optimization program (which
// minimizes `linear_cost`).
solvers::MathematicalProgramResult BackoffProgram(
    solvers::MathematicalProgram* prog, double cost_val, double backoff_scale,
    const solvers::SolverOptions& solver_options) {
  // The program has no quadratic cost.
  DRAKE_DEMAND(prog->quadratic_costs().empty());
  // For the moment, assume the program has only one linear cost.
  if (prog->linear_costs().size() != 1) {
    drake::log()->error(
        "Currently only support program with exactly one linear cost");
  }
  const auto linear_cost = prog->linear_costs()[0];
  prog->RemoveCost(linear_cost);
  if (backoff_scale <= 0) {
    throw std::invalid_argument(
        fmt::format("backoff_scale = {}, only back off when backoff_scale > 0",
                    backoff_scale));
  }
  // If cost_val > 0, then we impose the constraint cost(vars) <= (1 +
  // backoff_scale) * cost_val; otherwise we impose the constraint cost(vars) <=
  // (1 - backoff_scale) * cost_val;
  const double upper_bound =
      cost_val > 0
          ? (1 + backoff_scale) * cost_val - linear_cost.evaluator()->b()
          : (1 - backoff_scale) * cost_val - linear_cost.evaluator()->b();
  prog->AddLinearConstraint(linear_cost.evaluator()->a(), -kInf, upper_bound,
                            linear_cost.variables());
  const auto result = solvers::Solve(*prog, std::nullopt, solver_options);
  if (!result.is_success()) {
    throw std::runtime_error("Backoff fails.");
  }
  return result;
}

// Find the largest inscribed ellipsoid in the polytope
// C*t<=d, t_lower <= t <= t_upper. The ellipsoid is parameterized as {P*y+q |
// |y|<=1}. We may need to backoff the inscribed ellipsoid a bit to find a
// strict feasible solution.
void FindLargestInscribedEllipsoid(
    const Eigen::MatrixXd& C, const Eigen::VectorXd& d,
    const Eigen::VectorXd& t_lower, const Eigen::VectorXd& t_upper,
    double backoff_scale, EllipsoidVolume ellipsoid_volume,
    const solvers::SolverOptions& solver_options, bool verbose,
    Eigen::MatrixXd* P_sol, Eigen::VectorXd* q_sol, double* max_cost) {
  solvers::MathematicalProgram prog;
  const int nt = t_lower.rows();
  const auto P = prog.NewSymmetricContinuousVariables(nt, "P");
  const auto q = prog.NewContinuousVariables(nt, "q");
  AddInscribedEllipsoid(&prog, C, d, t_lower, t_upper, P, q, true);
  std::string cost_name;
  switch (ellipsoid_volume) {
    case EllipsoidVolume::kLog: {
      prog.AddMaximizeLogDeterminantCost(P.cast<symbolic::Expression>());
      cost_name = "log(det(P))";
      break;
    }
    case EllipsoidVolume::kNthRoot: {
      AddMaximizeEigenValueGeometricMean(&prog, P);
      cost_name = fmt::format("power(det(P), 1/{})", SmallestPower2(P.rows()));
      break;
    }
  }
  const auto ellipsoid_cost = prog.linear_costs()[0];
  auto result = solvers::Solve(prog, std::nullopt, solver_options);
  *max_cost = -result.get_optimal_cost();
  if (verbose) {
    drake::log()->info(fmt::format(
        "max({})={}, solver_time {}", cost_name, *max_cost,
        result.get_solver_details<solvers::MosekSolver>().optimizer_time));
  }
  if (backoff_scale > 0) {
    result = BackoffProgram(&prog, result.get_optimal_cost(), backoff_scale,
                            solver_options);
    *max_cost = -result.EvalBinding(ellipsoid_cost)(0);
    if (verbose) {
      drake::log()->info(fmt::format(
          "backoff with {}={}, solver time {}", cost_name, *max_cost,
          result.get_solver_details<solvers::MosekSolver>().optimizer_time));
    }
  }
  *P_sol = result.GetSolution(P);
  *q_sol = result.GetSolution(q);
}
}  // namespace

namespace internal {
// Some of the separating planes will be ignored by filtered_collision_pairs.
// Returns std::vector<bool> to indicate if each plane is active or not.
std::vector<bool> IsPlaneActive(
    const std::vector<SeparatingPlane>& separating_planes,
    const CspaceFreeRegion::FilteredCollisionPairs& filtered_collision_pairs) {
  std::vector<bool> is_plane_active(separating_planes.size(), true);
  for (int i = 0; i < static_cast<int>(separating_planes.size()); ++i) {
    if (filtered_collision_pairs.count(SortedPair<geometry::GeometryId>(
            separating_planes[i].positive_side_polytope->get_id(),
            separating_planes[i].negative_side_polytope->get_id())) != 0) {
      is_plane_active[i] = false;
    }
  }
  return is_plane_active;
}

// For a given polytopic C-space region C * t <= d, t_lower <= t <= t_upper,
// verify if this region is collision-free by solving the SOS program to find
// the separating planes and the Lagrangian multipliers. Return true if the SOS
// is successful, false otherwise.
bool FindLagrangianAndSeparatingPlanesSingleThread(
    const CspaceFreeRegion& cspace_free_region,
    const std::vector<CspaceFreeRegion::CspacePolytopeTuple>&
        alternation_tuples,
    const Eigen::MatrixXd& C, const Eigen::VectorXd& d,
    const VectorX<symbolic::Variable>& lagrangian_gram_vars,
    const VectorX<symbolic::Variable>& verified_gram_vars,
    const VectorX<symbolic::Variable>& separating_plane_vars,
    const Eigen::VectorXd& t_lower, const Eigen::VectorXd& t_upper,
    const VerificationOption& verification_option,
    std::optional<double> redundant_tighten,
    const solvers::SolverOptions& solver_options, bool verbose,
    const std::vector<bool>& is_plane_active,
    Eigen::VectorXd* lagrangian_gram_var_vals,
    Eigen::VectorXd* verified_gram_var_vals,
    Eigen::VectorXd* separating_plane_var_vals,
    std::vector<SeparatingPlane>* separating_planes_sol) {
  auto prog_lagrangian = cspace_free_region.ConstructLagrangianProgram(
      alternation_tuples, C, d, lagrangian_gram_vars, verified_gram_vars,
      separating_plane_vars, t_lower, t_upper, verification_option,
      redundant_tighten, nullptr, nullptr);
  auto result_lagrangian =
      solvers::Solve(*prog_lagrangian, std::nullopt, solver_options);
  if (!result_lagrangian.is_success()) {
    if (verbose) {
      drake::log()->warn(fmt::format("Find Lagrangian failed"));
    }
    return false;
  } else {
    if (verbose) {
      drake::log()->info(fmt::format(
          "Lagrangian SOS takes {} seconds",
          result_lagrangian.get_solver_details<solvers::MosekSolver>()
              .optimizer_time));
    }
  }
  *lagrangian_gram_var_vals =
      result_lagrangian.GetSolution(lagrangian_gram_vars);
  *verified_gram_var_vals = result_lagrangian.GetSolution(verified_gram_vars);
  *separating_plane_var_vals =
      result_lagrangian.GetSolution(separating_plane_vars);
  *separating_planes_sol = GetSeparatingPlanesSolution(
      cspace_free_region, is_plane_active, result_lagrangian);
  return true;
}

namespace {
// Checks if a future has completed execution.
// This function is taken from monte_carlo.cc. It will be used in the "thread
// pool" implementation (which doesn't use openMP).
template <typename T>
bool IsFutureReady(const std::future<T>& future) {
  // future.wait_for() is the only method to check the status of a future
  // without waiting for it to complete.
  const std::future_status status =
      future.wait_for(std::chrono::milliseconds(1));
  return (status == std::future_status::ready);
}
}  // namespace

// Same as FindLagrangianAndSeparatingPlanesSingleThread. But instead of solving
// one SOS with all the separating planes simultaneously, we solve many small
// SOS in parallel, each SOS for one separating plane.
bool FindLagrangianAndSeparatingPlanesMultiThread(
    const CspaceFreeRegion& cspace_free_region,
    const std::vector<CspaceFreeRegion::CspacePolytopeTuple>&
        alternation_tuples,
    const Eigen::MatrixXd& C, const Eigen::VectorXd& d,
    const VectorX<symbolic::Variable>& lagrangian_gram_vars,
    const VectorX<symbolic::Variable>& verified_gram_vars,
    const VectorX<symbolic::Variable>& separating_plane_vars,
    const Eigen::VectorXd& t_lower, const Eigen::VectorXd& t_upper,
    const VerificationOption& verification_option,
    std::optional<double> redundant_tighten,
    const solvers::SolverOptions& solver_options, bool verbose,
    const std::vector<std::vector<int>>& separating_plane_to_tuples,
    int num_threads, Eigen::VectorXd* lagrangian_gram_var_vals,
    Eigen::VectorXd* verified_gram_var_vals,
    Eigen::VectorXd* separating_plane_var_vals,
    std::vector<SeparatingPlane>* separating_planes_sol) {
  // To avoid data race, we allocate memory for lagrangian_gram_var_vals and
  // separating_planes_sol before launching the multiple threads. To
  // allocate memory for separating_planes_sol, we count the number of active
  // planes.
  int num_active_planes = 0;
  for (const auto& tuple_indices : separating_plane_to_tuples) {
    if (!tuple_indices.empty()) {
      num_active_planes++;
    }
  }

  std::vector<int> active_plane_count_to_plane_index(num_active_planes);
  num_active_planes = 0;
  for (int i = 0;
       i < static_cast<int>(cspace_free_region.separating_planes().size());
       ++i) {
    if (!separating_plane_to_tuples[i].empty()) {
      active_plane_count_to_plane_index[num_active_planes] = i;
      num_active_planes++;
    }
  }

  // Allocate memory for lagrangian_gram_var_vals;
  lagrangian_gram_var_vals->resize(lagrangian_gram_vars.rows());
  verified_gram_var_vals->resize(verified_gram_vars.rows());
  separating_plane_var_vals->resize(separating_plane_vars.rows());
  separating_planes_sol->resize(num_active_planes);
  // is_success[i] = std::nullopt means the thread for the i'th separating plane
  // hasn't been dispatched yet.
  std::vector<std::optional<bool>> is_success(num_active_planes, std::nullopt);
  // To set values of separating_plane_vars, I build this map from the variable
  // to its index in separating_plane_vars.
  std::unordered_map<symbolic::Variable::Id, int> separating_plane_var_indices;
  for (int i = 0; i < separating_plane_vars.rows(); ++i) {
    separating_plane_var_indices.emplace(separating_plane_vars(i).get_id(), i);
  }

  // This lambda function formulates and solves a small SOS program for each
  // separating plane. It finds the separating plane and the Lagrangian
  // multiplier for a pair of collision geometries.
  auto solve_small_sos = [&cspace_free_region, &alternation_tuples, &C, &d,
                          &lagrangian_gram_vars, &verified_gram_vars,
                          &separating_plane_vars, &t_lower, &t_upper,
                          &verification_option, &redundant_tighten,
                          &solver_options, &separating_plane_to_tuples,
                          &separating_plane_var_indices,
                          &active_plane_count_to_plane_index,
                          lagrangian_gram_var_vals, separating_planes_sol,
                          verified_gram_var_vals, separating_plane_var_vals,
                          &is_success](int active_plane_count) {
    const int plane_index =
        active_plane_count_to_plane_index[active_plane_count];
    const std::vector<int>& tuple_indices =
        separating_plane_to_tuples[plane_index];
    std::vector<CspaceFreeRegion::CspacePolytopeTuple> plane_tuples;
    plane_tuples.reserve(tuple_indices.size());
    for (const int tuple_index : tuple_indices) {
      plane_tuples.push_back(alternation_tuples[tuple_index]);
    }
    auto prog = cspace_free_region.ConstructLagrangianProgram(
        plane_tuples, C, d, lagrangian_gram_vars, verified_gram_vars,
        separating_plane_vars, t_lower, t_upper, verification_option,
        redundant_tighten, nullptr, nullptr);
    const auto result = solvers::Solve(*prog, std::nullopt, solver_options);
    is_success[active_plane_count] = result.is_success();
    if (result.is_success()) {
      // Now fill in lagrangian_gram_var_vals;
      for (const int tuple_index : tuple_indices) {
        const int gram_rows =
            alternation_tuples[tuple_index].monomial_basis.rows();
        const int gram_lower_size = gram_rows * (gram_rows + 1) / 2;

        auto fill_lagrangian =
            [gram_lower_size, lagrangian_gram_var_vals, &result,
             &lagrangian_gram_vars](
                const std::vector<int>& lagrangian_gram_start) {
              for (int start : lagrangian_gram_start) {
                lagrangian_gram_var_vals->segment(start, gram_lower_size) =
                    result.GetSolution(
                        lagrangian_gram_vars.segment(start, gram_lower_size));
              }
            };
        fill_lagrangian(alternation_tuples[tuple_index]
                            .polytope_lagrangian_gram_lower_start);
        fill_lagrangian(alternation_tuples[tuple_index]
                            .t_lower_lagrangian_gram_lower_start);
        fill_lagrangian(alternation_tuples[tuple_index]
                            .t_upper_lagrangian_gram_lower_start);
        verified_gram_var_vals->segment(
            alternation_tuples[tuple_index]
                .verified_polynomial_gram_lower_start,
            gram_lower_size) =
            result.GetSolution(verified_gram_vars.segment(
                alternation_tuples[tuple_index]
                    .verified_polynomial_gram_lower_start,
                gram_lower_size));
      }
      // Now get the solution for separating_plane.
      (*separating_planes_sol)[active_plane_count] = GetSeparatingPlaneSolution(
          cspace_free_region.separating_planes()[plane_index], result);
      // Set separating_plane_var_vals.
      for (int i = 0; i < cspace_free_region.separating_planes()[plane_index]
                              .decision_variables.rows();
           ++i) {
        const symbolic::Variable& var =
            cspace_free_region.separating_planes()[plane_index]
                .decision_variables(i);
        (*separating_plane_var_vals)(separating_plane_var_indices.at(
            var.get_id())) = result.GetSolution(var);
      }
    }
    return active_plane_count;
  };
  if (num_threads > 0) {
    // We implement the "thread pool" idea here, by following
    // MonteCarloSimulationParallel class. This implementation doesn't use
    // openMP library. Storage for active parallel SOS operations.
    std::list<std::future<int>> active_operations;
    // Keep track of how many SOS have been dispatched already.
    int sos_dispatched = 0;
    // If any SOS is infeasible, then we terminate all other SOS and report
    // failure.
    bool found_infeasible = false;
    while (
        (active_operations.size() > 0 || sos_dispatched < num_active_planes) &&
        !found_infeasible) {
      // Check for completed operations.
      for (auto operation = active_operations.begin();
           operation != active_operations.end();) {
        if (IsFutureReady(*operation)) {
          // This call to future.get() is necessary to propagate any exception
          // thrown during SOS setup/solve.
          const int active_plane_count = operation->get();
          drake::log()->debug("SOS {} completed, is_success {}",
                              active_plane_count,
                              is_success[active_plane_count].value());
          if (!(is_success[active_plane_count].value())) {
            found_infeasible = true;
            break;
          }
          // Erase returns iterator to the next node in the list.
          operation = active_operations.erase(operation);
        } else {
          // Advance to next node in the list.
          ++operation;
        }
      }

      // Dispatch new SOS.
      while (static_cast<int>(active_operations.size()) < num_threads &&
             sos_dispatched < num_active_planes) {
        active_operations.emplace_back(std::async(
            std::launch::async, std::move(solve_small_sos), sos_dispatched));
        drake::log()->debug("SOS {} dispatched", sos_dispatched);
        ++sos_dispatched;
      }

      // Wait a bit before checking for completion.
      std::this_thread::sleep_for(std::chrono::milliseconds(10));
    }
  } else {
    // Create as many threads as possible and join all threads.
    std::vector<std::thread> threads;
    for (int active_plane_count = 0; active_plane_count < num_active_planes;
         ++active_plane_count) {
      threads.push_back(std::thread(solve_small_sos, active_plane_count));
    }
    for (auto& th : threads) {
      th.join();
    }
  }
  if (std::all_of(is_success.begin(), is_success.end(),
                  [](std::optional<bool> flag) {
                    return flag.has_value() && flag.value();
                  })) {
    if (verbose) {
      drake::log()->info("Found Lagrangian multiplier and separating planes");
    }
    return true;
  } else {
    if (verbose) {
      std::string bad_pairs;
      const auto& inspector =
          cspace_free_region.scene_graph().model_inspector();
      for (int active_plane_count = 0; active_plane_count < num_active_planes;
           ++active_plane_count) {
        const int plane_index =
            active_plane_count_to_plane_index[active_plane_count];
        if (is_success[active_plane_count].has_value() &&
            !(is_success[active_plane_count].value())) {
          bad_pairs.append(fmt::format(
              "({}, {})\n",
              inspector.GetName(
                  cspace_free_region.separating_planes()[plane_index]
                      .positive_side_polytope->get_id()),
              inspector.GetName(
                  cspace_free_region.separating_planes()[plane_index]
                      .negative_side_polytope->get_id())));
        }
      }

      drake::log()->warn(fmt::format(
          "Cannot find Lagrangian multiplier and separating planes for \n{}",
          bad_pairs));
    }
    return false;
  }
}

bool FindLagrangianAndSeparatingPlanes(
    const CspaceFreeRegion& cspace_free_region,
    const std::vector<CspaceFreeRegion::CspacePolytopeTuple>&
        alternation_tuples,
    const Eigen::MatrixXd& C, const Eigen::VectorXd& d,
    const VectorX<symbolic::Variable>& lagrangian_gram_vars,
    const VectorX<symbolic::Variable>& verified_gram_vars,
    const VectorX<symbolic::Variable>& separating_plane_vars,
    const Eigen::VectorXd& t_lower, const Eigen::VectorXd& t_upper,
    const VerificationOption& verification_option,
    std::optional<double> redundant_tighten,
    const solvers::SolverOptions& solver_options, bool verbose,
    std::optional<int> num_threads,
    const std::vector<std::vector<int>>& separating_plane_to_tuples,
    Eigen::VectorXd* lagrangian_gram_var_vals,
    Eigen::VectorXd* verified_gram_var_vals,
    Eigen::VectorXd* separating_plane_var_vals,
    CspaceFreeRegionSolution* cspace_free_region_solution) {
  bool ret_val{true};
  if (num_threads.has_value()) {
    ret_val = FindLagrangianAndSeparatingPlanesMultiThread(
        cspace_free_region, alternation_tuples, C, d, lagrangian_gram_vars,
        verified_gram_vars, separating_plane_vars, t_lower, t_upper,
        verification_option, redundant_tighten, solver_options, verbose,
        separating_plane_to_tuples, num_threads.value(),
        lagrangian_gram_var_vals, verified_gram_var_vals,
        separating_plane_var_vals,
        &(cspace_free_region_solution->separating_planes));
    if (ret_val) {
      // ensure that the planes and polytope solutions match
      cspace_free_region_solution->C = C;
      cspace_free_region_solution->d = d;
    }
    return ret_val;
  } else {
    std::vector<bool> is_plane_active(
        cspace_free_region.separating_planes().size(), false);
    for (int i = 0; i < static_cast<int>(is_plane_active.size()); ++i) {
      is_plane_active[i] = !separating_plane_to_tuples[i].empty();
    }
    ret_val = FindLagrangianAndSeparatingPlanesSingleThread(
        cspace_free_region, alternation_tuples, C, d, lagrangian_gram_vars,
        verified_gram_vars, separating_plane_vars, t_lower, t_upper,
        verification_option, redundant_tighten, solver_options, verbose,
        is_plane_active, lagrangian_gram_var_vals, verified_gram_var_vals,
        separating_plane_var_vals,
        &(cspace_free_region_solution->separating_planes));
    if (ret_val) {
      cspace_free_region_solution->C = C;
      cspace_free_region_solution->d = d;
    }
    return ret_val;
  }
}
}  // namespace internal

void CspaceFreeRegion::CspacePolytopeBilinearAlternation(
    const Eigen::Ref<const Eigen::VectorXd>& q_star,
    const CspaceFreeRegion::FilteredCollisionPairs& filtered_collision_pairs,
    const Eigen::Ref<const Eigen::MatrixXd>& C_init,
    const Eigen::Ref<const Eigen::VectorXd>& d_init,
    const CspaceFreeRegion::BilinearAlternationOption&
        bilinear_alternation_option,
    const solvers::SolverOptions& solver_options,
    const std::optional<Eigen::MatrixXd>& q_inner_pts,
    const std::optional<std::pair<Eigen::MatrixXd, Eigen::VectorXd>>&
        inner_polytope,
    CspaceFreeRegionSolution* cspace_free_region_solution) const {
  if (bilinear_alternation_option.lagrangian_backoff_scale < 0) {
    throw std::invalid_argument(
        fmt::format("lagrangian_backoff_scale={}, should be non-negative",
                    bilinear_alternation_option.lagrangian_backoff_scale));
  }
  if (bilinear_alternation_option.polytope_backoff_scale < 0 ||
      bilinear_alternation_option.polytope_backoff_scale > 1) {
    throw std::invalid_argument(
        fmt::format("polytope_backoff_scale={}, should be within [0, 1]",
                    bilinear_alternation_option.polytope_backoff_scale));
  }
  const int C_rows = C_init.rows();
  DRAKE_DEMAND(d_init.rows() == C_rows);
  DRAKE_DEMAND(C_init.cols() == rational_forward_kinematics_.t().rows());

  // First normalize each row of C and d, such that each row of C has a unit
  // norm. This is important as later when we search for polytope, we impose the
  // constraint |C.row(i)|<=1, hence we need to first start with C and d
  // satisfying this constraint.
  //  Eigen::MatrixXd C_val = C_init;
  //  Eigen::VectorXd d_val = d_init;
  (cspace_free_region_solution->C) = C_init;
  (cspace_free_region_solution->d) = d_init;
  for (int i = 0; i < C_rows; ++i) {
    const double C_row_norm = (cspace_free_region_solution->C).row(i).norm();
    (cspace_free_region_solution->C).row(i) /= C_row_norm;
    (cspace_free_region_solution->d)(i) /= C_row_norm;
  }
  std::vector<CspaceFreeRegion::CspacePolytopeTuple> alternation_tuples;
  VectorX<symbolic::Polynomial> d_minus_Ct;
  Eigen::VectorXd t_lower, t_upper;
  VectorX<symbolic::Polynomial> t_minus_t_lower, t_upper_minus_t;
  MatrixX<symbolic::Variable> C_var;
  VectorX<symbolic::Variable> d_var, lagrangian_gram_vars, verified_gram_vars,
      separating_plane_vars;
  std::vector<std::vector<int>> separating_plane_to_tuples;
  GenerateTuplesForBilinearAlternation(
      q_star, filtered_collision_pairs, C_rows, &alternation_tuples,
      &d_minus_Ct, &t_lower, &t_upper, &t_minus_t_lower, &t_upper_minus_t,
      &C_var, &d_var, &lagrangian_gram_vars, &verified_gram_vars,
      &separating_plane_vars, &separating_plane_to_tuples);
  if (bilinear_alternation_option.compute_polytope_volume) {
    drake::log()->info(
        fmt::format("Polytope volume {}",
                    CalcCspacePolytopeVolume((cspace_free_region_solution->C),
                                             (cspace_free_region_solution->d),
                                             t_lower, t_upper)));
  }

  const std::vector<bool> is_plane_active =
      internal::IsPlaneActive(separating_planes_, filtered_collision_pairs);

  VectorX<symbolic::Variable> margin;
  int iter_count = 0;
  double cost_improvement = kInf;
  double previous_cost = -kInf;
  VerificationOption verification_option{};
  while (iter_count < bilinear_alternation_option.max_iters &&
         cost_improvement > bilinear_alternation_option.convergence_tol) {
    Eigen::VectorXd lagrangian_gram_var_vals, verified_gram_var_vals,
        separating_plane_var_vals;
    auto clock_start = std::chrono::system_clock::now();
    const bool find_lagrangian = internal::FindLagrangianAndSeparatingPlanes(
        *this, alternation_tuples, (cspace_free_region_solution->C),
        (cspace_free_region_solution->d), lagrangian_gram_vars,
        verified_gram_vars, separating_plane_vars, t_lower, t_upper,
        verification_option, bilinear_alternation_option.redundant_tighten,
        solver_options, bilinear_alternation_option.verbose,
        bilinear_alternation_option.num_threads, separating_plane_to_tuples,
        &lagrangian_gram_var_vals, &verified_gram_var_vals,
        &separating_plane_var_vals, cspace_free_region_solution);
    auto clock_now = std::chrono::system_clock::now();
    drake::log()->info(fmt::format(
        "Lagrangian step time {} s",
        static_cast<float>(
            std::chrono::duration_cast<std::chrono::milliseconds>(clock_now -
                                                                  clock_start)
                .count()) /
            1000));
    if (!find_lagrangian) {
      return;
    }
    // Now construct a program that finds the maximal inner ellipsoid in C*t<=d,
    // t_lower<=t<=t_upper. This program can be solved independently from
    // prog_lagrangian.
    double ellipsoid_cost_val;
    FindLargestInscribedEllipsoid(
        (cspace_free_region_solution->C), (cspace_free_region_solution->d),
        t_lower, t_upper, bilinear_alternation_option.lagrangian_backoff_scale,
        bilinear_alternation_option.ellipsoid_volume, solver_options,
        bilinear_alternation_option.verbose, &(cspace_free_region_solution->P),
        &(cspace_free_region_solution->q), &ellipsoid_cost_val);
    // Update the cost.
    cost_improvement = ellipsoid_cost_val - previous_cost;
    drake::log()->info(fmt::format("cost improvement {}", cost_improvement));
    previous_cost = ellipsoid_cost_val;

    // Now solve the polytope problem (fix Lagrangian).
    auto prog_polytope = ConstructPolytopeProgram(
        alternation_tuples, C_var, d_var, d_minus_Ct, lagrangian_gram_var_vals,
        verified_gram_vars, separating_plane_vars, t_minus_t_lower,
        t_upper_minus_t, verification_option);
    // Add the constraint that the polytope contains the ellipsoid
    margin = prog_polytope->NewContinuousVariables(C_var.rows(), "margin");
    AddOuterPolytope(prog_polytope.get(), (cspace_free_region_solution->P),
                     (cspace_free_region_solution->q), C_var, d_var, margin);

    // We know that the verified polytope has to be contained in the box t_lower
    // <= t <= t_upper. Hence there is no point to grow the polytope such that
    // any of its halfspace C.row(i) * t <= d(i) contains the entire box t_lower
    // <= t <= t_upper. Hence an upper bound of the margin δ is the maximal
    // distance from any vertices of the box t_lower <= t <= t_upper to the
    // ellipsoid.
    // Computing the distance from a point to a hyperellipsoid is non-trivial.
    // Here we use an upper bound of this distance, which is the maximal
    // distance between any two points within the box.
    const double margin_upper_bound = (t_upper - t_lower).norm();
    prog_polytope->AddBoundingBoxConstraint(0, margin_upper_bound, margin);
    // Add the constraint that the polytope contains the t_inner_pts.
    if (q_inner_pts.has_value()) {
      Eigen::MatrixXd t_inner_pts(q_inner_pts->rows(), q_inner_pts->cols());
      for (int i = 0; i < q_inner_pts->cols(); ++i) {
        t_inner_pts.col(i) = rational_forward_kinematics_.ComputeTValue(
            q_inner_pts->col(i), q_star);
      }
      for (int i = 0; i < t_inner_pts.cols(); ++i) {
        DRAKE_DEMAND((t_inner_pts.col(i).array() <= t_upper.array()).all());
        DRAKE_DEMAND((t_inner_pts.col(i).array() >= t_lower.array()).all());
      }
      AddCspacePolytopeContainment(prog_polytope.get(), C_var, d_var,
                                   t_inner_pts);
    }
    // Add the constraint that the polytope contains the inner polytope.
    if (inner_polytope.has_value()) {
      AddCspacePolytopeContainment(prog_polytope.get(), C_var, d_var,
                                   inner_polytope->first,
                                   inner_polytope->second, t_lower, t_upper);
    }

    // Maximize ∏ᵢ(margin(i) + epsilon), where epsilon is a
    // small positive number to make sure this geometric mean is always
    // positive, even when some of margin is 0.
    prog_polytope->AddMaximizeGeometricMeanCost(
        Eigen::MatrixXd::Identity(margin.rows(), margin.rows()),
        Eigen::VectorXd::Constant(margin.rows(), 1E-5), margin);
    // TODO(hongkai.dai): remove this line when the Drake PR 16373 is merged.
    auto prog_polytope_cost = prog_polytope->linear_costs()[0];
    auto result_polytope =
        solvers::Solve(*prog_polytope, std::nullopt, solver_options);
    if (!result_polytope.is_success()) {
      drake::log()->info(
          fmt::format("mosek info {}, {}",
                      result_polytope.get_solver_details<solvers::MosekSolver>()
                          .solution_status,
                      result_polytope.get_solution_result()));

      drake::log()->warn(fmt::format(
          "Failed to find the polytope at iteration {}", iter_count));
      return;
    }

    if (bilinear_alternation_option.verbose) {
      drake::log()->info(
          fmt::format("Iter: {}, polytope step cost {}, solver time {}",
                      iter_count, result_polytope.get_optimal_cost(),
                      result_polytope.get_solver_details<solvers::MosekSolver>()
                          .optimizer_time));
    }
    if (bilinear_alternation_option.polytope_backoff_scale > 0) {
      result_polytope = BackoffProgram(
          prog_polytope.get(), result_polytope.get_optimal_cost(),
          bilinear_alternation_option.polytope_backoff_scale, solver_options);
      if (bilinear_alternation_option.verbose) {
        drake::log()->info(fmt::format(
            "back off, cost: {}, solver time {}",
            result_polytope.EvalBinding(prog_polytope_cost)(0),
            result_polytope.get_solver_details<solvers::MosekSolver>()
                .optimizer_time));
      }
    }
    (cspace_free_region_solution->C) = result_polytope.GetSolution(C_var);
    (cspace_free_region_solution->d) = result_polytope.GetSolution(d_var);
    if (bilinear_alternation_option.compute_polytope_volume) {
      drake::log()->info(
          fmt::format("Polytope volume {}",
                      CalcCspacePolytopeVolume((cspace_free_region_solution->C),
                                               (cspace_free_region_solution->d),
                                               t_lower, t_upper)));
    }

    (cspace_free_region_solution->separating_planes) =
        GetSeparatingPlanesSolution(*this, is_plane_active, result_polytope);

    iter_count += 1;
  }
  double ellipsoid_cost_val;

  FindLargestInscribedEllipsoid(
      (cspace_free_region_solution->C), (cspace_free_region_solution->d),
      t_lower, t_upper, bilinear_alternation_option.lagrangian_backoff_scale,
      bilinear_alternation_option.ellipsoid_volume, solver_options,
      bilinear_alternation_option.verbose, &(cspace_free_region_solution->P),
      &(cspace_free_region_solution->q), &ellipsoid_cost_val);
}

void CspaceFreeRegion::CspacePolytopeBinarySearch(
    const Eigen::Ref<const Eigen::VectorXd>& q_star,
    const FilteredCollisionPairs& filtered_collision_pairs,
    const Eigen::Ref<const Eigen::MatrixXd>& C,
    const Eigen::Ref<const Eigen::VectorXd>& d_init,
    const BinarySearchOption& binary_search_option,
    const solvers::SolverOptions& solver_options,
    const std::optional<Eigen::MatrixXd>& q_inner_pts,
    const std::optional<std::pair<Eigen::MatrixXd, Eigen::VectorXd>>&
        inner_polytope,
    CspaceFreeRegionSolution* cspace_free_region_solution) const {
  // The polytope region is C * t <= d_without_epsilon + epsilon. We might
  // change d_without_epsilon during the binary search process.
  (*cspace_free_region_solution).C = C;
  (*cspace_free_region_solution).d = Eigen::VectorXd(C.rows());

  Eigen::VectorXd d_without_epsilon = d_init;
  const int C_rows = C.rows();
  DRAKE_DEMAND(d_init.rows() == C_rows);
  DRAKE_DEMAND(C.cols() == rational_forward_kinematics_.t().rows());

  std::vector<CspaceFreeRegion::CspacePolytopeTuple> alternation_tuples;
  VectorX<symbolic::Polynomial> d_minus_Ct;
  Eigen::VectorXd t_lower, t_upper;
  VectorX<symbolic::Polynomial> t_minus_t_lower, t_upper_minus_t;
  MatrixX<symbolic::Variable> C_var;
  VectorX<symbolic::Variable> d_var, lagrangian_gram_vars, verified_gram_vars,
      separating_plane_vars;
  std::vector<std::vector<int>> separating_plane_to_tuples;
  GenerateTuplesForBilinearAlternation(
      q_star, filtered_collision_pairs, C_rows, &alternation_tuples,
      &d_minus_Ct, &t_lower, &t_upper, &t_minus_t_lower, &t_upper_minus_t,
      &C_var, &d_var, &lagrangian_gram_vars, &verified_gram_vars,
      &separating_plane_vars, &separating_plane_to_tuples);
  std::optional<Eigen::MatrixXd> t_inner_pts;
  if (q_inner_pts.has_value()) {
    t_inner_pts->resize(q_inner_pts->rows(), q_inner_pts->cols());
    for (int i = 0; i < q_inner_pts->cols(); ++i) {
      t_inner_pts->col(i) = rational_forward_kinematics_.ComputeTValue(
          q_inner_pts->col(i), q_star);
    }
  }
  DRAKE_DEMAND(binary_search_option.epsilon_min >=
               FindEpsilonLower(C, d_init, t_lower, t_upper, t_inner_pts,
                                inner_polytope));
  const Eigen::VectorXd d_max = ComputeMaxD(C, t_lower, t_upper);

  VerificationOption verification_option{};
  const auto is_plane_active =
      internal::IsPlaneActive(separating_planes_, filtered_collision_pairs);
  // Checks if C*t<=d, t_lower<=t<=t_upper is collision free.
  // This function will update d_sol when the polytope is collision free.
  auto is_polytope_collision_free = [this, &alternation_tuples, &C,
                                     &lagrangian_gram_vars, &verified_gram_vars,
                                     &separating_plane_vars, &t_lower, &t_upper,
                                     &binary_search_option,
                                     &verification_option, &solver_options,
                                     &C_var, &d_var, &d_minus_Ct,
                                     &t_minus_t_lower, &t_upper_minus_t,
                                     &t_inner_pts, &inner_polytope, &d_max,
                                     &is_plane_active,
                                     &separating_plane_to_tuples,
                                     cspace_free_region_solution](
                                        const Eigen::VectorXd& d) {
    const double redundant_tighten = 0.;
    double ellipsoid_cost_val;

    Eigen::VectorXd lagrangian_gram_var_vals, verified_gram_var_vals,
        separating_plane_var_vals;
    const bool is_success = internal::FindLagrangianAndSeparatingPlanes(
        *this, alternation_tuples, C, d, lagrangian_gram_vars,
        verified_gram_vars, separating_plane_vars, t_lower, t_upper,
        verification_option, redundant_tighten, solver_options,
<<<<<<< HEAD
        binary_search_option.verbose, binary_search_option.multi_thread,
=======
        binary_search_option.verbose, binary_search_option.num_threads,
>>>>>>> ec61f6d3
        separating_plane_to_tuples, &lagrangian_gram_var_vals,
        &verified_gram_var_vals, &separating_plane_var_vals,
        cspace_free_region_solution);
    if (is_success) {
      (cspace_free_region_solution->d) = d;

      FindLargestInscribedEllipsoid(
          (cspace_free_region_solution->C), (cspace_free_region_solution->d),
          t_lower, t_upper, binary_search_option.lagrangian_backoff_scale,
          binary_search_option.ellipsoid_volume, solver_options,
          binary_search_option.verbose, &(cspace_free_region_solution->P),
          &(cspace_free_region_solution->q), &ellipsoid_cost_val);
      if (binary_search_option.search_d) {
        // Now fix the Lagrangian and C, and search for d.
        auto prog_polytope = this->ConstructPolytopeProgram(
            alternation_tuples, C_var, d_var, d_minus_Ct,
            lagrangian_gram_var_vals, verified_gram_vars, separating_plane_vars,
            t_minus_t_lower, t_upper_minus_t, verification_option);
        // Calling AddBoundingBoxConstraint(C, C, C_var) for matrix C and
        // C_var might have problem, see Drake issue #16421
        prog_polytope->AddBoundingBoxConstraint(
            Eigen::Map<const Eigen::VectorXd>(C.data(), C.rows() * C.cols()),
            Eigen::Map<const Eigen::VectorXd>(C.data(), C.rows() * C.cols()),
            Eigen::Map<const VectorX<symbolic::Variable>>(C_var.data(),
                                                          C.rows() * C.cols()));
        // d <= d_var <= d_max
        prog_polytope->AddBoundingBoxConstraint(d, d_max, d_var);
        if (t_inner_pts.has_value()) {
          AddCspacePolytopeContainment(prog_polytope.get(), C_var, d_var,
                                       t_inner_pts.value());
        }
        if (inner_polytope.has_value()) {
          AddCspacePolytopeContainment(
              prog_polytope.get(), C_var, d_var, inner_polytope->first,
              inner_polytope->second, t_lower, t_upper);
        }
        // maximize d_var.
        prog_polytope->AddLinearCost(-Eigen::VectorXd::Ones(d_var.rows()), 0,
                                     d_var);
        const auto result_polytope =
            solvers::Solve(*prog_polytope, std::nullopt, solver_options);
        drake::log()->info(fmt::format("search d is successful = {}",
                                       result_polytope.is_success()));
        if (result_polytope.is_success()) {
          (cspace_free_region_solution->d) = result_polytope.GetSolution(d_var);
          (cspace_free_region_solution->separating_planes) =
              GetSeparatingPlanesSolution(*this, is_plane_active,
                                          result_polytope);

          FindLargestInscribedEllipsoid(
              (cspace_free_region_solution->C),
              (cspace_free_region_solution->d), t_lower, t_upper,
              binary_search_option.lagrangian_backoff_scale,
              binary_search_option.ellipsoid_volume, solver_options,
              binary_search_option.verbose, &(cspace_free_region_solution->P),
              &(cspace_free_region_solution->q), &ellipsoid_cost_val);
        }
      }
    }
    if (binary_search_option.compute_polytope_volume) {
      drake::log()->info(
          fmt::format("C-space polytope volume {}",
                      CalcCspacePolytopeVolume(C, d, t_lower, t_upper)));
    }
    return is_success;
  };

  if (is_polytope_collision_free(
          d_without_epsilon +
          binary_search_option.epsilon_max *
              Eigen::VectorXd::Ones(d_without_epsilon.rows()))) {
    return;
  }
  if (!is_polytope_collision_free(
          d_without_epsilon +
          binary_search_option.epsilon_min *
              Eigen::VectorXd::Ones(d_without_epsilon.rows()))) {
    throw std::runtime_error(
        fmt::format("binary search: the initial epsilon {} is infeasible",
                    binary_search_option.epsilon_min));
  }
  double eps_max = binary_search_option.epsilon_max;
  double eps_min = binary_search_option.epsilon_min;
  int iter_count = 0;
  while (iter_count < binary_search_option.max_iters) {
    const double eps = (eps_max + eps_min) / 2;
    const Eigen::VectorXd d =
        d_without_epsilon +
        eps * Eigen::VectorXd::Ones(d_without_epsilon.rows());
    const bool is_feasible = is_polytope_collision_free(d);
    if (is_feasible) {
      drake::log()->info(fmt::format("epsilon={} is feasible", eps));
      // Now we need to reset d_without_epsilon. The invariance we want is that
      // C*t<= d_without_epsilon + eps_min * 𝟏 is collision free, while C*t <=
      // d_without_epsilon + eps_max * 𝟏 is not feasible with SOS. We know that
      // d_final + 0 * 𝟏 is collision free. Also (d_without_epsilon + eps_max *
      // 𝟏) is not. So we set d_without_epsilon to d_final, and update eps_min
      // and eps_max accordingly.
      eps_max =
          (d_without_epsilon + eps_max * Eigen::VectorXd::Ones(d.rows(), 1) -
           (cspace_free_region_solution->d))
              .maxCoeff();
      d_without_epsilon = (cspace_free_region_solution->d);
      eps_min = 0;
      drake::log()->info(
          fmt::format("reset eps_min={}, eps_max={}", eps_min, eps_max));
    } else {
      drake::log()->info(fmt::format("epsilon={} is infeasible", eps));
      eps_max = eps;
    }
    iter_count++;
  }
  // TODO (Alex.Amice) get the lagrangians into this struct as well.
  double ellipsoid_cost_val;

  FindLargestInscribedEllipsoid(
      cspace_free_region_solution->C, cspace_free_region_solution->d, t_lower,
      t_upper, binary_search_option.lagrangian_backoff_scale,
      binary_search_option.ellipsoid_volume, solver_options,
      binary_search_option.verbose, &(cspace_free_region_solution->P),
      &(cspace_free_region_solution->q), &ellipsoid_cost_val);
}

void CspaceFreeRegion::CspacePolytopeRoundRobinBisectionSearch(
    const Eigen::Ref<const Eigen::VectorXd>& q_star,
    const FilteredCollisionPairs& filtered_collision_pairs,
    const Eigen::Ref<const Eigen::MatrixXd>& C,
    const Eigen::Ref<const Eigen::VectorXd>& d_init, const int num_rounds,
    const VectorBisectionSearchOption& vector_bisection_search_option,
    const solvers::SolverOptions& solver_options,
    const std::optional<Eigen::MatrixXd>& q_inner_pts,
    const std::optional<std::pair<Eigen::MatrixXd, Eigen::VectorXd>>&
        inner_polytope,
    CspaceFreeRegionSolution* cspace_free_region_solution) const {
  Eigen::VectorXd d_without_epsilon = d_init;
  Eigen::VectorXd d = d_init;
  const int C_rows = C.rows();
  DRAKE_DEMAND(d_init.rows() == C_rows);
  DRAKE_DEMAND(C.cols() == rational_forward_kinematics_.t().rows());
  std::vector<CspaceFreeRegion::CspacePolytopeTuple> alternation_tuples;
  VectorX<symbolic::Polynomial> d_minus_Ct;
  Eigen::VectorXd t_lower, t_upper;
  VectorX<symbolic::Polynomial> t_minus_t_lower, t_upper_minus_t;
  MatrixX<symbolic::Variable> C_var;
  VectorX<symbolic::Variable> d_var, lagrangian_gram_vars, verified_gram_vars,
      separating_plane_vars;
  std::vector<std::vector<int>> separating_plane_to_tuples;
  GenerateTuplesForBilinearAlternation(
      q_star, filtered_collision_pairs, C_rows, &alternation_tuples,
      &d_minus_Ct, &t_lower, &t_upper, &t_minus_t_lower, &t_upper_minus_t,
      &C_var, &d_var, &lagrangian_gram_vars, &verified_gram_vars,
      &separating_plane_vars, &separating_plane_to_tuples);
  std::optional<Eigen::MatrixXd> t_inner_pts;
  if (q_inner_pts.has_value()) {
    t_inner_pts->resize(q_inner_pts->rows(), q_inner_pts->cols());
    for (int i = 0; i < q_inner_pts->cols(); ++i) {
      t_inner_pts->col(i) = rational_forward_kinematics_.ComputeTValue(
          q_inner_pts->col(i), q_star);
    }
  }

  VerificationOption verification_option{};

  // Checks if C*t<=d, t_lower<=t<=t_upper is collision free.
  // Update d_final = d if the program C*t<=d, t_lower <= t <= t_upper is
  // collision free.
  const auto is_plane_active =
      internal::IsPlaneActive(separating_planes_, filtered_collision_pairs);
  // Checks if C*t<=d, t_lower<=t<=t_upper is collision free.
  // This function will update d_sol when the polytope is collision free.
  auto is_polytope_collision_free = [this, &alternation_tuples, &C,
                                     &lagrangian_gram_vars, &verified_gram_vars,
                                     &separating_plane_vars, &t_lower, &t_upper,
                                     &vector_bisection_search_option,
                                     &verification_option, &solver_options,
                                     &C_var, &d_var, &d_minus_Ct,
                                     &t_minus_t_lower, &t_upper_minus_t,
                                     &t_inner_pts, &inner_polytope,
                                     &separating_plane_to_tuples,
                                     &is_plane_active,
                                     cspace_free_region_solution](
                                        Eigen::VectorXd& d_arg) {
    //    const double redundant_tighten = 0;
    // don't use redundant constraint
    std::optional<int> redundant_tighten = std::nullopt;
    Eigen::VectorXd lagrangian_gram_var_vals, verified_gram_var_vals,
        separating_plane_var_vals;

    const bool lagrangian_success = internal::FindLagrangianAndSeparatingPlanes(
        *this, alternation_tuples, C, d_arg, lagrangian_gram_vars,
        verified_gram_vars, separating_plane_vars, t_lower, t_upper,
        verification_option, redundant_tighten, solver_options,
        vector_bisection_search_option.verbose,
        vector_bisection_search_option.multi_thread, separating_plane_to_tuples,
        &lagrangian_gram_var_vals, &verified_gram_var_vals,
        &separating_plane_var_vals, cspace_free_region_solution);
    bool search_d_success = false;
    if (lagrangian_success) {
      if (vector_bisection_search_option.search_d) {
        // Now fix the Lagrangian and C, and search for d.
        auto prog_polytope = this->ConstructPolytopeProgram(
            alternation_tuples, C_var, d_var, d_minus_Ct,
            lagrangian_gram_var_vals, verified_gram_vars, separating_plane_vars,
            t_minus_t_lower, t_upper_minus_t, verification_option);
        // Calling AddBoundingBoxConstraint(C, C, C_var) for matrix C and
        // C_var might have problem, see Drake issue #16421
        prog_polytope->AddBoundingBoxConstraint(
            Eigen::Map<const Eigen::VectorXd>(C.data(), C.rows() * C.cols()),
            Eigen::Map<const Eigen::VectorXd>(C.data(), C.rows() * C.cols()),
            Eigen::Map<const VectorX<symbolic::Variable>>(C_var.data(),
                                                          C.rows() * C.cols()));
        // d_var >= d
        prog_polytope->AddBoundingBoxConstraint(
            d_arg, Eigen::VectorXd::Constant(d_arg.rows(), kInf), d_var);
        if (t_inner_pts.has_value()) {
          AddCspacePolytopeContainment(prog_polytope.get(), C_var, d_var,
                                       t_inner_pts.value());
        }
        if (inner_polytope.has_value()) {
          AddCspacePolytopeContainment(
              prog_polytope.get(), C_var, d_var, inner_polytope->first,
              inner_polytope->second, t_lower, t_upper);
        }
        // maximize d_var.
        prog_polytope->AddLinearCost(-Eigen::VectorXd::Ones(d_var.rows()), 0,
                                     d_var);
        const auto result_polytope =
            solvers::Solve(*prog_polytope, std::nullopt, solver_options);
        drake::log()->info(
            fmt::format("bilinear alt on d {}",
                        result_polytope.is_success() ? "succeeded" : "failed"));

        if (result_polytope.is_success()) {
          search_d_success = true;
          d_arg = result_polytope.GetSolution(d_var);
          // store the solution
          (cspace_free_region_solution->separating_planes) =
              GetSeparatingPlanesSolution(*this, is_plane_active,
                                          result_polytope);
        }
      }
      if (vector_bisection_search_option.compute_polytope_volume) {
        drake::log()->info(
            fmt::format("C-space polytope volume {}",
                        CalcCspacePolytopeVolume(C, d_arg, t_lower, t_upper)));
      }
    }
    return std::make_tuple(lagrangian_success, search_d_success);
  };

  Eigen::VectorXd smallest_d = d + vector_bisection_search_option.epsilon_min;
  if (!std::get<0>(is_polytope_collision_free(smallest_d))) {
    throw drake::log()->warn(
        fmt::format("binary search: the initial epsilon {} is infeasible",
                    vector_bisection_search_option.epsilon_min));
  }

  // argsort epsilon_max - epsilon_min in descencing order
  Eigen::VectorXd eps_diff = vector_bisection_search_option.epsilon_max -
                             vector_bisection_search_option.epsilon_min;
  std::vector<int> indices(vector_bisection_search_option.epsilon_min.rows());
  std::iota(indices.begin(), indices.end(), 0);
  std::sort(indices.begin(), indices.end(),
            [&eps_diff](int left, int right) -> bool {
              // sort indices according to corresponding array element
              return eps_diff[left] > eps_diff[right];
            });

  Eigen::VectorXd eps_min_vect = vector_bisection_search_option.epsilon_min;
  Eigen::VectorXd eps_max_vect = vector_bisection_search_option.epsilon_max;
  for (int round = 0; round < num_rounds; round++) {
    for (int i : indices) {
      drake::log()->info(fmt::format("Ineq {}/{} in round {}", i + 1,
                                     indices.size(), round + 1));
      int total_iter_count = 0;
      auto set_eps_max = [&C, &d, &t_lower, &t_upper,
                          &vector_bisection_search_option, &i, &eps_max_vect]() {
        std::optional<double> eps_redundant_max =
            FindMaxEpsTilRedundant(C.row(i), d(i), RemoveMatrixRow(C, i),
                                   RemoveMatrixRow(d, i), t_lower, t_upper);
        if (not eps_redundant_max.has_value()) {
          throw std::runtime_error(
              "round robin bisection search, polytope is empty");
        }

        eps_max_vect(i) = std::min(vector_bisection_search_option.epsilon_max(i),
                           eps_redundant_max.value());
      };

      if (eps_max_vect(i) < eps_min_vect(i)) {
        throw std::runtime_error(
            fmt::format("round robin bisection search failed: epsilon max is "
                        "less than epsilon min with {} <= {}",
                        eps_max_vect(i), eps_min_vect(i)));
      }
      while (total_iter_count < vector_bisection_search_option.max_iters and
             (eps_max_vect(i) - eps_min_vect(i)) > 1E-4) {
        const double eps = (eps_max_vect(i) + eps_min_vect(i)) / 2;
        drake::log()->info(fmt::format("current gap is epsilon_gap={}", eps_max_vect(i) - eps_min_vect(i)));
        Eigen::VectorXd eps_vect =
            Eigen::VectorXd::Zero(d_without_epsilon.rows());
        eps_vect(i) = eps;

        bool is_feasible{false};
        bool search_d_succeeded{false};
        d = d_without_epsilon + eps_vect;
        std::tie(is_feasible, search_d_succeeded) =
            is_polytope_collision_free(d);

        if (is_feasible) {
          drake::log()->info(fmt::format("epsilon={} is feasible", eps));

          eps_min_vect(i) = eps;
          d_without_epsilon = d;
          // need to recompute max redundancy as other planes have moved
          if (search_d_succeeded) {
            set_eps_max();
          }

          drake::log()->info(
              fmt::format("reset eps_min={}, eps_max={}", eps_min_vect(i), eps_max_vect(i)));
        } else {
          drake::log()->info(fmt::format("epsilon={} is infeasible", eps));
          eps_max_vect(i) = eps;
        }
        total_iter_count++;
      }
    }
  }
  // set the final solution
  cspace_free_region_solution->C = C;
  cspace_free_region_solution->d = d_without_epsilon;
  double ellipsoid_cost_val;
  FindLargestInscribedEllipsoid(
      cspace_free_region_solution->C, cspace_free_region_solution->d, t_lower,
      t_upper, vector_bisection_search_option.lagrangian_backoff_scale,
      vector_bisection_search_option.ellipsoid_volume, solver_options,
      vector_bisection_search_option.verbose, &(cspace_free_region_solution->P),
      &(cspace_free_region_solution->q), &ellipsoid_cost_val);
}

void CspaceFreeRegion::CspacePolytopeBisectionSearchVector(
    const Eigen::Ref<const Eigen::VectorXd>& q_star,
    const FilteredCollisionPairs& filtered_collision_pairs,
    const Eigen::Ref<const Eigen::MatrixXd>& C,
    const Eigen::Ref<const Eigen::VectorXd>& d_init,
    const VectorBisectionSearchOption& vector_bisection_search_option,
    const solvers::SolverOptions& solver_options,
    const std::optional<Eigen::MatrixXd>& q_inner_pts,
    const std::optional<std::pair<Eigen::MatrixXd, Eigen::VectorXd>>&
        inner_polytope,
    CspaceFreeRegionSolution* cspace_free_region_solution) const {
  // The polytope region is C * t <= d_without_epsilon + epsilon. We might
  // change d_without_epsilon during the binary search process.
  Eigen::VectorXd d_without_epsilon = d_init;
  const int C_rows = C.rows();
  DRAKE_DEMAND(d_init.rows() == C_rows);
  DRAKE_DEMAND(C.cols() == rational_forward_kinematics_.t().rows());
  std::vector<CspaceFreeRegion::CspacePolytopeTuple> alternation_tuples;
  VectorX<symbolic::Polynomial> d_minus_Ct;
  Eigen::VectorXd t_lower, t_upper;
  VectorX<symbolic::Polynomial> t_minus_t_lower, t_upper_minus_t;
  MatrixX<symbolic::Variable> C_var;
  VectorX<symbolic::Variable> d_var, lagrangian_gram_vars, verified_gram_vars,
      separating_plane_vars;
  std::vector<std::vector<int>> separating_plane_to_tuples;
  GenerateTuplesForBilinearAlternation(
      q_star, filtered_collision_pairs, C_rows, &alternation_tuples,
      &d_minus_Ct, &t_lower, &t_upper, &t_minus_t_lower, &t_upper_minus_t,
      &C_var, &d_var, &lagrangian_gram_vars, &verified_gram_vars,
      &separating_plane_vars, &separating_plane_to_tuples);
  std::optional<Eigen::MatrixXd> t_inner_pts;
  if (q_inner_pts.has_value()) {
    t_inner_pts->resize(q_inner_pts->rows(), q_inner_pts->cols());
    for (int i = 0; i < q_inner_pts->cols(); ++i) {
      t_inner_pts->col(i) = rational_forward_kinematics_.ComputeTValue(
          q_inner_pts->col(i), q_star);
    }
  }

  VerificationOption verification_option{};
  // Checks if C*t<=d, t_lower<=t<=t_upper is collision free.
  // Update d_final = d if the program C*t<=d, t_lower <= t <= t_upper is
  // collision free.
  const auto is_plane_active =
      internal::IsPlaneActive(separating_planes_, filtered_collision_pairs);
  // Checks if C*t<=d, t_lower<=t<=t_upper is collision free.
  // This function will update d_sol when the polytope is collision free.
  auto is_polytope_collision_free = [this, &alternation_tuples, &C,
                                     &lagrangian_gram_vars, &verified_gram_vars,
                                     &separating_plane_vars, &t_lower, &t_upper,
                                     &vector_bisection_search_option,
                                     &verification_option, &solver_options,
                                     &C_var, &d_var, &d_minus_Ct,
                                     &t_minus_t_lower, &t_upper_minus_t,
                                     &t_inner_pts, &inner_polytope,
                                     &is_plane_active,
                                     &separating_plane_to_tuples,
                                     cspace_free_region_solution](
                                        const Eigen::VectorXd& d) {
    //    const double redundant_tighten = 0;
    // don't use redundant constraint
    std::optional<int> redundant_tighten = std::nullopt;
    double ellipsoid_cost_val;

    Eigen::VectorXd lagrangian_gram_var_vals, verified_gram_var_vals,
        separating_plane_var_vals;
    const bool is_success = internal::FindLagrangianAndSeparatingPlanes(
        *this, alternation_tuples, C, d, lagrangian_gram_vars,
        verified_gram_vars, separating_plane_vars, t_lower, t_upper,
        verification_option, redundant_tighten, solver_options,
        vector_bisection_search_option.verbose,
        vector_bisection_search_option.multi_thread, separating_plane_to_tuples,
        &lagrangian_gram_var_vals, &verified_gram_var_vals,
        &separating_plane_var_vals, cspace_free_region_solution);

    if (is_success) {
      (cspace_free_region_solution->d) = d;

      FindLargestInscribedEllipsoid(
          (cspace_free_region_solution->C), (cspace_free_region_solution->d),
          t_lower, t_upper,
          vector_bisection_search_option.lagrangian_backoff_scale,
          vector_bisection_search_option.ellipsoid_volume, solver_options,
          vector_bisection_search_option.verbose,
          &(cspace_free_region_solution->P), &(cspace_free_region_solution->q),
          &ellipsoid_cost_val);
      if (vector_bisection_search_option.search_d) {
        // Now fix the Lagrangian and C, and search for d.
        auto prog_polytope = this->ConstructPolytopeProgram(
            alternation_tuples, C_var, d_var, d_minus_Ct,
            lagrangian_gram_var_vals, verified_gram_vars, separating_plane_vars,
            t_minus_t_lower, t_upper_minus_t, verification_option);
        // Calling AddBoundingBoxConstraint(C, C, C_var) for matrix C and
        // C_var might have problem, see Drake issue #16421
        prog_polytope->AddBoundingBoxConstraint(
            Eigen::Map<const Eigen::VectorXd>(C.data(), C.rows() * C.cols()),
            Eigen::Map<const Eigen::VectorXd>(C.data(), C.rows() * C.cols()),
            Eigen::Map<const VectorX<symbolic::Variable>>(C_var.data(),
                                                          C.rows() * C.cols()));
        // d_var >= d
        prog_polytope->AddBoundingBoxConstraint(
            d, Eigen::VectorXd::Constant(d.rows(), kInf), d_var);
        if (t_inner_pts.has_value()) {
          AddCspacePolytopeContainment(prog_polytope.get(), C_var, d_var,
                                       t_inner_pts.value());
        }
        if (inner_polytope.has_value()) {
          AddCspacePolytopeContainment(
              prog_polytope.get(), C_var, d_var, inner_polytope->first,
              inner_polytope->second, t_lower, t_upper);
        }
        // maximize d_var.
        prog_polytope->AddLinearCost(-Eigen::VectorXd::Ones(d_var.rows()), 0,
                                     d_var);
        const auto result_polytope =
            solvers::Solve(*prog_polytope, std::nullopt, solver_options);
        drake::log()->info(
            fmt::format("bilinear alt on d {}",
                        result_polytope.is_success() ? "succeeded" : "failed"));

        if (result_polytope.is_success()) {
          (cspace_free_region_solution->d) = result_polytope.GetSolution(d_var);
          (cspace_free_region_solution->separating_planes) =
              GetSeparatingPlanesSolution(*this, is_plane_active,
                                          result_polytope);

          FindLargestInscribedEllipsoid(
              (cspace_free_region_solution->C),
              (cspace_free_region_solution->d), t_lower, t_upper,
              vector_bisection_search_option.lagrangian_backoff_scale,
              vector_bisection_search_option.ellipsoid_volume, solver_options,
              vector_bisection_search_option.verbose,
              &(cspace_free_region_solution->P),
              &(cspace_free_region_solution->q), &ellipsoid_cost_val);
        }
      }
    }
    if (vector_bisection_search_option.compute_polytope_volume) {
      drake::log()->info(
          fmt::format("C-space polytope volume {}",
                      CalcCspacePolytopeVolume(C, d, t_lower, t_upper)));
    }
    return is_success;
  };
  //  if (is_polytope_collision_free(
  //          d_without_epsilon +
  //          vector_bisection_search_option.epsilon_max)) {
  //    drake::log() -> info("Succeeded with max epsilon")
  //    return;
  //  }
  if (!is_polytope_collision_free(d_without_epsilon +
                                  vector_bisection_search_option.epsilon_min)) {
    throw std::runtime_error(
        fmt::format("binary search: the initial epsilon {} is infeasible",
                    vector_bisection_search_option.epsilon_min));
  }

  // absolute max we expect eps_upper_max to achieve
  Eigen::VectorXd eps_upper_max = vector_bisection_search_option.epsilon_max;
  Eigen::VectorXd eps_max = vector_bisection_search_option.epsilon_max;
  Eigen::VectorXd eps_min = vector_bisection_search_option.epsilon_min;
  Eigen::VectorXd eps = (eps_max + eps_min) / 2;

  int total_iter_count = 0;
  int feasible_iter_count = 0;

  // TODO(Alex.Amice) make the tol an option
  bool exit_for_iters = false;
  //  while (total_iter_count < vector_bisection_search_option.max_iters and
  //  (eps_max - eps_min).maxCoeff() > 1e-6) {
  while (not exit_for_iters and (eps_max - eps_min).maxCoeff() > 1e-6) {
    eps = (eps_max + eps_min) / 2;
    const Eigen::VectorXd d = d_without_epsilon + eps;
    const bool is_feasible = is_polytope_collision_free(d);
    if (is_feasible) {
      // feasibility implies that C*t <= d + eps is collision free. As we are
      // trying to grow eps as much as possible that means we have a new
      // eps_min. We reset eps_max to its original value as without this we may
      // not have the true coordinatewise max.
      eps_min = (cspace_free_region_solution->d) - d_without_epsilon;
      // handles case where eps_min has grown beyond eps_upper_max
      eps_upper_max = eps_upper_max.cwiseMax(eps_min);

      // ensure eps_min doesn't exceed eps_max
      const double scale = 0.2;
      // ensure eps_max at least as big as eps_min
      eps_max = eps_max.cwiseMax(eps_min);
      // grow eps_max a little and don't crash all the way to eps_upper_max
      eps_max = eps_upper_max.cwiseMin(eps_max + scale * eps_max.cwiseAbs());

      feasible_iter_count++;
    } else {
      eps_max = eps;
    }
    total_iter_count++;
    drake::log()->info(fmt::format("total iter={}, feasible iter = {}",
                                   total_iter_count, feasible_iter_count));
    exit_for_iters =
        total_iter_count > vector_bisection_search_option.max_iters or
        feasible_iter_count > vector_bisection_search_option.max_feasible_iters;
  }
  double ellipsoid_cost_val;
  FindLargestInscribedEllipsoid(
      cspace_free_region_solution->C, cspace_free_region_solution->d, t_lower,
      t_upper, vector_bisection_search_option.lagrangian_backoff_scale,
      vector_bisection_search_option.ellipsoid_volume, solver_options,
      vector_bisection_search_option.verbose, &(cspace_free_region_solution->P),
      &(cspace_free_region_solution->q), &ellipsoid_cost_val);
}

void CspaceFreeRegion::InterleavedCSpacePolytopeSearch(
    const Eigen::Ref<const Eigen::VectorXd>& q_star,
    const FilteredCollisionPairs& filtered_collision_pairs,
    const Eigen::Ref<const Eigen::MatrixXd>& C_init,
    const Eigen::Ref<const Eigen::VectorXd>& d_init,
    const InterleavedRegionSearchOptions& interleaved_region_search_option,
    const solvers::SolverOptions& solver_options,
    const std::optional<Eigen::MatrixXd>& q_inner_pts,
    const std::optional<std::pair<Eigen::MatrixXd, Eigen::VectorXd>>&
        inner_polytope,
    CspaceFreeRegionSolution* cspace_free_region_solution) const {
  Eigen::MatrixXd C = C_init;
  for (int i = 0; i < interleaved_region_search_option.max_method_switch; i++) {
    if (interleaved_region_search_option.use_vector_bisection_search) {
      CspacePolytopeBisectionSearchVector(
          q_star, filtered_collision_pairs, C, d_init,
          interleaved_region_search_option.vector_bisection_search_options,
          solver_options, q_inner_pts, inner_polytope,
          cspace_free_region_solution);
    } else {
      CspacePolytopeBinarySearch(
          q_star, filtered_collision_pairs, C, d_init,
          interleaved_region_search_option.scalar_binary_search_options,
          solver_options, q_inner_pts, inner_polytope,
          cspace_free_region_solution);
    }
    CspacePolytopeBilinearAlternation(
        q_star, filtered_collision_pairs, C, d_init,
        interleaved_region_search_option.bilinear_alternation_options,
        solver_options, q_inner_pts, inner_polytope,
        cspace_free_region_solution);
  }
}

std::vector<LinkVertexOnPlaneSideRational>
GenerateLinkOnOneSideOfPlaneRationalFunction(
    const RationalForwardKinematics& rational_forward_kinematics,
    const ConvexPolytope* polytope, const ConvexPolytope* other_side_polytope,
    const RationalForwardKinematics::Pose<symbolic::Polynomial>&
        X_AB_multilinear,
    const drake::Vector3<symbolic::Expression>& a_A,
    const symbolic::Expression& b, PlaneSide plane_side,
    SeparatingPlaneOrder plane_order) {
  std::vector<LinkVertexOnPlaneSideRational> rational_fun;
  rational_fun.reserve(polytope->p_BV().cols());
  const symbolic::Monomial monomial_one{};
  // a_A and b are not polynomial of sinθ or cosθ.
  Vector3<symbolic::Polynomial> a_A_poly;
  for (int i = 0; i < 3; ++i) {
    a_A_poly(i) = symbolic::Polynomial({{monomial_one, a_A(i)}});
  }
  const symbolic::Polynomial b_poly({{monomial_one, b}});
  for (int i = 0; i < polytope->p_BV().cols(); ++i) {
    // Step 1: Compute vertex position.
    const Vector3<drake::symbolic::Polynomial> p_AVi =
        X_AB_multilinear.p_AB + X_AB_multilinear.R_AB * polytope->p_BV().col(i);

    // Step 2: Compute a_A.dot(p_AVi) + b
    const drake::symbolic::Polynomial point_on_hyperplane_side =
        a_A_poly.dot(p_AVi) + b_poly;

    // Step 3: Convert the multilinear polynomial to rational function.
    rational_fun.emplace_back(
        rational_forward_kinematics
            .ConvertMultilinearPolynomialToRationalFunction(
                plane_side == PlaneSide::kPositive
                    ? point_on_hyperplane_side - 1
                    : -1 - point_on_hyperplane_side),
        polytope, X_AB_multilinear.frame_A_index, other_side_polytope, a_A, b,
        plane_side, plane_order);
  }
  return rational_fun;
}

bool IsGeometryPairCollisionIgnored(
    const SortedPair<ConvexGeometry::Id>& geometry_pair,
    const CspaceFreeRegion::FilteredCollisionPairs& filtered_collision_pairs) {
  return filtered_collision_pairs.count(geometry_pair) > 0;
}

bool IsGeometryPairCollisionIgnored(
    ConvexGeometry::Id id1, ConvexGeometry::Id id2,
    const CspaceFreeRegion::FilteredCollisionPairs& filtered_collision_pairs) {
  return IsGeometryPairCollisionIgnored(
      drake::SortedPair<ConvexGeometry::Id>(id1, id2),
      filtered_collision_pairs);
}

void ComputeBoundsOnT(const Eigen::Ref<const Eigen::VectorXd>& q_star,
                      const Eigen::Ref<const Eigen::VectorXd>& q_lower,
                      const Eigen::Ref<const Eigen::VectorXd>& q_upper,
                      Eigen::VectorXd* t_lower, Eigen::VectorXd* t_upper) {
  DRAKE_DEMAND((q_upper.array() >= q_lower.array()).all());
  // Currently I require that q_upper - q_star < pi and q_star - q_lower > -pi.
  DRAKE_DEMAND(((q_upper - q_star).array() < M_PI).all());
  DRAKE_DEMAND(((q_star - q_lower).array() > -M_PI).all());
  *t_lower = ((q_lower - q_star) / 2).array().tan();
  *t_upper = ((q_upper - q_star) / 2).array().tan();
}

template <typename T>
symbolic::Polynomial CalcPolynomialFromGram(
    const VectorX<symbolic::Monomial>& monomial_basis,
    const Eigen::Ref<const MatrixX<T>>& gram) {
  const int Q_rows = monomial_basis.rows();
  DRAKE_DEMAND(gram.rows() == Q_rows && gram.cols() == Q_rows);
  symbolic::Polynomial ret{};
  using std::pow;
  for (int i = 0; i < Q_rows; ++i) {
    ret.AddProduct(gram(i, i), pow(monomial_basis(i), 2));
    for (int j = i + 1; j < Q_rows; ++j) {
      ret.AddProduct(gram(i, j) + gram(j, i),
                     monomial_basis(i) * monomial_basis(j));
    }
  }
  return ret;
}

symbolic::Polynomial CalcPolynomialFromGram(
    const VectorX<symbolic::Monomial>& monomial_basis,
    const Eigen::Ref<const MatrixX<symbolic::Variable>>& gram,
    const solvers::MathematicalProgramResult& result) {
  const int Q_rows = monomial_basis.rows();
  DRAKE_DEMAND(gram.rows() == Q_rows && gram.cols() == Q_rows);
  symbolic::Polynomial ret{};
  using std::pow;
  for (int i = 0; i < Q_rows; ++i) {
    ret.AddProduct(result.GetSolution(gram(i, i)), pow(monomial_basis(i), 2));
    for (int j = i + 1; j < Q_rows; ++j) {
      ret.AddProduct(
          result.GetSolution(gram(i, j)) + result.GetSolution(gram(j, i)),
          monomial_basis(i) * monomial_basis(j));
    }
  }
  return ret;
}

template <typename T>
symbolic::Polynomial CalcPolynomialFromGramLower(
    const VectorX<symbolic::Monomial>& monomial_basis,
    const Eigen::Ref<const VectorX<T>>& gram_lower) {
  // I want to avoid dynamically allocating memory for the gram matrix.
  symbolic::Polynomial ret{};
  const int gram_rows = monomial_basis.rows();
  int gram_count = 0;
  using std::pow;
  for (int j = 0; j < gram_rows; ++j) {
    ret.AddProduct(gram_lower(gram_count++), pow(monomial_basis(j), 2));
    for (int i = j + 1; i < gram_rows; ++i) {
      ret.AddProduct(2 * gram_lower(gram_count++),
                     monomial_basis(i) * monomial_basis(j));
    }
  }
  return ret;
}

symbolic::Polynomial CalcPolynomialFromGramLower(
    const VectorX<symbolic::Monomial>& monomial_basis,
    const Eigen::Ref<const VectorX<symbolic::Variable>>& gram_lower,
    const solvers::MathematicalProgramResult& result) {
  const int Q_rows = monomial_basis.rows();
  DRAKE_DEMAND(gram_lower.rows() == Q_rows * (Q_rows + 1) / 2);
  symbolic::Polynomial ret{};
  using std::pow;
  int count = 0;
  for (int j = 0; j < Q_rows; ++j) {
    ret.AddProduct(result.GetSolution(gram_lower(count++)),
                   pow(monomial_basis(j), 2));
    for (int i = j + 1; i < Q_rows; ++i) {
      ret.AddProduct(2 * result.GetSolution(gram_lower(count++)),
                     monomial_basis(i) * monomial_basis(j));
    }
  }
  return ret;
}

template <typename T>
void SymmetricMatrixFromLower(int mat_rows,
                              const Eigen::Ref<const VectorX<T>>& lower,
                              MatrixX<T>* mat) {
  DRAKE_DEMAND(lower.rows() == mat_rows * (mat_rows + 1) / 2);
  mat->resize(mat_rows, mat_rows);
  int count = 0;
  for (int j = 0; j < mat_rows; ++j) {
    (*mat)(j, j) = lower(count++);
    for (int i = j + 1; i < mat_rows; ++i) {
      (*mat)(i, j) = lower(count++);
      (*mat)(j, i) = (*mat)(i, j);
    }
  }
}

void AddInscribedEllipsoid(
    solvers::MathematicalProgram* prog,
    const Eigen::Ref<const Eigen::MatrixXd>& C,
    const Eigen::Ref<const Eigen::VectorXd>& d,
    const Eigen::Ref<const Eigen::VectorXd>& t_lower,
    const Eigen::Ref<const Eigen::VectorXd>& t_upper,
    const Eigen::Ref<const MatrixX<symbolic::Variable>>& P,
    const Eigen::Ref<const VectorX<symbolic::Variable>>& q,
    bool constrain_P_psd) {
  const int t_size = t_lower.rows();
  DRAKE_DEMAND(C.cols() == t_size && C.rows() == d.rows());
  DRAKE_DEMAND(t_upper.rows() == t_size && P.rows() == t_size &&
               P.cols() == t_size && q.rows() == t_size);
  DRAKE_DEMAND((t_upper.array() >= t_lower.array()).all());
  if (constrain_P_psd) {
    prog->AddPositiveSemidefiniteConstraint(P);
  }
  // Add constraint |cᵢᵀP|₂ ≤ dᵢ−cᵢᵀq
  VectorX<symbolic::Expression> lorentz_cone1(t_size + 1);
  for (int i = 0; i < C.rows(); ++i) {
    lorentz_cone1(0) = d(i) - C.row(i).dot(q);
    lorentz_cone1.tail(t_size) = C.row(i) * P;
    prog->AddLorentzConeConstraint(lorentz_cone1);
  }
  // Add constraint |P.row(i)|₂ + qᵢ ≤ t_upper(i)
  // Namely [t_upper(i) - q(i), P.row(i)]=lorentz_A2 * [q(i);P.row(i)] +
  // lorentz_b2 is in the Lorentz cone.
  Eigen::MatrixXd lorentz_A2 =
      Eigen::MatrixXd::Identity(1 + t_size, 1 + t_size);
  lorentz_A2(0, 0) = -1;
  Eigen::VectorXd lorentz_b2 = Eigen::VectorXd::Zero(1 + t_size);
  VectorX<symbolic::Variable> lorentz_var2(t_size + 1);
  for (int i = 0; i < t_size; ++i) {
    lorentz_b2(0) = t_upper(i);
    lorentz_var2(0) = q(i);
    lorentz_var2.tail(t_size) = P.row(i);
    prog->AddLorentzConeConstraint(lorentz_A2, lorentz_b2, lorentz_var2);
  }
  // Add constraint −|P.row(i)|₂ + qᵢ ≥ t_lower(i)
  // Namely [q(i)-t_lower(i), P.row(i)]=lorentz_A2 * [q(i);P.row(i)] +
  // lorentz_b2 is in the Lorentz cone.
  lorentz_A2 = Eigen::MatrixXd::Identity(1 + t_size, 1 + t_size);
  lorentz_b2 = Eigen::VectorXd::Zero(1 + t_size);
  for (int i = 0; i < t_size; ++i) {
    lorentz_b2(0) = -t_lower(i);
    lorentz_var2(0) = q(i);
    lorentz_var2.tail(t_size) = P.row(i);
    prog->AddLorentzConeConstraint(lorentz_A2, lorentz_b2, lorentz_var2);
  }
}

void AddOuterPolytope(
    solvers::MathematicalProgram* prog,
    const Eigen::Ref<const Eigen::MatrixXd>& P,
    const Eigen::Ref<const Eigen::VectorXd>& q,
    const Eigen::Ref<const MatrixX<symbolic::Variable>>& C,
    const Eigen::Ref<const VectorX<symbolic::Variable>>& d,
    const Eigen::Ref<const VectorX<symbolic::Variable>>& margin) {
  DRAKE_DEMAND(P.rows() == P.cols());
  // Add the constraint |cᵢᵀP|₂ ≤ dᵢ − cᵢᵀq − δᵢ as a Lorentz cone constraint,
  // namely [dᵢ − cᵢᵀq − δᵢ, cᵢᵀP] is in the Lorentz cone.
  // [dᵢ − cᵢᵀq − δᵢ, cᵢᵀP] = A_lorentz1 * [cᵢᵀ, dᵢ, δᵢ] + b_lorentz1
  Eigen::MatrixXd A_lorentz1(P.rows() + 1, 2 + C.cols());
  Eigen::VectorXd b_lorentz1(P.rows() + 1);
  VectorX<symbolic::Variable> lorentz1_vars(2 + C.cols());
  for (int i = 0; i < C.rows(); ++i) {
    A_lorentz1.setZero();
    A_lorentz1(0, C.cols()) = 1;
    A_lorentz1(0, C.cols() + 1) = -1;
    A_lorentz1.block(0, 0, 1, C.cols()) = -q.transpose();
    A_lorentz1.block(1, 0, P.rows(), P.cols()) = P;
    b_lorentz1.setZero();
    lorentz1_vars << C.row(i).transpose(), d(i), margin(i);
    prog->AddLorentzConeConstraint(A_lorentz1, b_lorentz1, lorentz1_vars);
  }
  // Add the constraint |cᵢᵀ|₂ ≤ 1 as a Lorentz cone constraint that [1, cᵢᵀ] is
  // in the Lorentz cone.
  // [1, cᵢᵀ] = A_lorentz2 * cᵢᵀ + b_lorentz2
  Eigen::MatrixXd A_lorentz2 = Eigen::MatrixXd::Zero(1 + C.cols(), C.cols());
  A_lorentz2.bottomRows(C.cols()) =
      Eigen::MatrixXd::Identity(C.cols(), C.cols());
  Eigen::VectorXd b_lorentz2 = Eigen::VectorXd::Zero(1 + C.cols());
  b_lorentz2(0) = 1;
  for (int i = 0; i < C.rows(); ++i) {
    prog->AddLorentzConeConstraint(A_lorentz2, b_lorentz2, C.row(i));
  }
}

std::map<BodyIndex, std::vector<ConvexPolytope>> GetConvexPolytopes(
    const systems::Diagram<double>& diagram,
    const MultibodyPlant<double>* plant,
    const geometry::SceneGraph<double>* scene_graph) {
  std::map<BodyIndex, std::vector<ConvexPolytope>> ret;
  // First generate the query object.
  auto diagram_context = diagram.CreateDefaultContext();
  diagram.Publish(*diagram_context);
  const auto query_object =
      scene_graph->get_query_output_port().Eval<geometry::QueryObject<double>>(
          scene_graph->GetMyContextFromRoot(*diagram_context));
  // Loop through each geometry in the SceneGraph.
  const auto& inspector = scene_graph->model_inspector();

  for (multibody::BodyIndex body_index{0}; body_index < plant->num_bodies();
       ++body_index) {
    const std::optional<geometry::FrameId> frame_id =
        plant->GetBodyFrameIdIfExists(body_index);
    if (frame_id.has_value()) {
      const auto geometry_ids =
          inspector.GetGeometries(frame_id.value(), geometry::Role::kProximity);
      for (const auto& geometry_id : geometry_ids) {
        const geometry::optimization::VPolytope v_polytope(
            query_object, geometry_id, frame_id.value());
        const ConvexPolytope convex_polytope(body_index, geometry_id,
                                             v_polytope.vertices());
        auto it = ret.find(body_index);
        if (it == ret.end()) {
          std::vector<ConvexPolytope> body_polytopes;
          body_polytopes.push_back(convex_polytope);
          ret.emplace_hint(it, body_index, body_polytopes);
        } else {
          it->second.push_back(convex_polytope);
        }
      }
    }
  }
  return ret;
}

void FindRedundantInequalities(
    const Eigen::MatrixXd& C, const Eigen::VectorXd& d,
    const Eigen::VectorXd& t_lower, const Eigen::VectorXd& t_upper,
    double tighten, std::unordered_set<int>* C_redundant_indices,
    std::unordered_set<int>* t_lower_redundant_indices,
    std::unordered_set<int>* t_upper_redundant_indices) {
  C_redundant_indices->clear();
  t_lower_redundant_indices->clear();
  t_upper_redundant_indices->clear();
  // We aggregate the constraint {C*t<=d, t_lower <= t <= t_upper} as C̅t ≤ d̅
  const int nt = t_lower.rows();
  Eigen::MatrixXd C_bar(C.rows() + 2 * nt, nt);
  Eigen::VectorXd d_bar(d.rows() + 2 * nt);
  C_bar << C, Eigen::MatrixXd::Identity(nt, nt),
      -Eigen::MatrixXd::Identity(nt, nt);
  d_bar << d, t_upper, -t_lower;
  const std::vector<int> redundant_indices =
      FindRedundantInequalitiesInHPolyhedronByIndex(C_bar, d_bar, tighten);
  C_redundant_indices->reserve(redundant_indices.size());
  t_lower_redundant_indices->reserve(redundant_indices.size());
  t_upper_redundant_indices->reserve(redundant_indices.size());
  for (const int index : redundant_indices) {
    if (index < C.rows()) {
      C_redundant_indices->emplace_hint(C_redundant_indices->end(), index);
    } else if (index < C.rows() + nt) {
      t_upper_redundant_indices->emplace_hint(t_upper_redundant_indices->end(),
                                              index - C.rows());
    } else {
      t_lower_redundant_indices->emplace_hint(t_lower_redundant_indices->end(),
                                              index - C.rows() - nt);
    }
  }
}

double FindEpsilonLower(
    const Eigen::Ref<const Eigen::MatrixXd>& C,
    const Eigen::Ref<const Eigen::VectorXd>& d,
    const Eigen::Ref<const Eigen::VectorXd>& t_lower,
    const Eigen::Ref<const Eigen::VectorXd>& t_upper,
    const std::optional<Eigen::MatrixXd>& t_inner_pts,
    const std::optional<std::pair<Eigen::MatrixXd, Eigen::VectorXd>>&
        inner_polytope) {
  solvers::MathematicalProgram prog{};
  const int nt = t_lower.rows();
  DRAKE_DEMAND(t_upper.rows() == nt);
  DRAKE_DEMAND(C.cols() == nt);
  const auto t = prog.NewContinuousVariables(nt, "t");
  const auto epsilon = prog.NewContinuousVariables<1>("epsilon");
  // Add the constraint C*t<=d+epsilon and t_lower <= t <= t_upper.
  Eigen::MatrixXd A(C.rows(), nt + 1);
  A.leftCols(nt) = C;
  A.rightCols<1>() = -Eigen::VectorXd::Ones(C.rows());
  prog.AddLinearConstraint(A, Eigen::VectorXd::Constant(C.rows(), -kInf), d,
                           {t, epsilon});
  prog.AddBoundingBoxConstraint(t_lower, t_upper, t);
  if (t_inner_pts.has_value()) {
    // epsilon >= C *t_inner_pts - d
    const double eps_min = ((C * t_inner_pts.value()).colwise() - d).maxCoeff();
    prog.AddBoundingBoxConstraint(eps_min, kInf, epsilon);
  }
  if (inner_polytope.has_value()) {
    // This is not the most efficient way to add the constraint that
    // C*t<=d+epsilon contains the inner_polytope.
    const auto C_var = prog.NewContinuousVariables(C.rows(), C.cols());
    prog.AddBoundingBoxConstraint(
        Eigen::Map<const Eigen::VectorXd>(C.data(), C.rows() * C.cols()),
        Eigen::Map<const Eigen::VectorXd>(C.data(), C.rows() * C.cols()),
        Eigen::Map<const VectorX<symbolic::Variable>>(C_var.data(),
                                                      C.rows() * C.cols()));
    // d_var = d+epsilon
    const auto d_var = prog.NewContinuousVariables(d.rows());
    Eigen::MatrixXd coeff(d.rows(), d.rows() + 1);
    coeff << Eigen::MatrixXd::Identity(d.rows(), d.rows()),
        -Eigen::VectorXd::Ones(d.rows());
    prog.AddLinearEqualityConstraint(coeff, d, {d_var, epsilon});
    AddCspacePolytopeContainment(&prog, C_var, d_var, inner_polytope->first,
                                 inner_polytope->second, t_lower, t_upper);
  }
  // minimize epsilon.
  prog.AddLinearCost(Vector1d(1), 0, epsilon);
  const auto result = solvers::Solve(prog);
  DRAKE_DEMAND(result.is_success());
  return result.get_optimal_cost();
}

Eigen::VectorXd FindEpsilonLowerVector(
    const Eigen::Ref<const Eigen::MatrixXd>& C,
    const Eigen::Ref<const Eigen::VectorXd>& d,
    const Eigen::Ref<const Eigen::VectorXd>& t_lower,
    const Eigen::Ref<const Eigen::VectorXd>& t_upper,
    const Eigen::MatrixXd& t_inner_pts,
    const std::optional<std::pair<Eigen::MatrixXd, Eigen::VectorXd>>&
        inner_polytope) {
  solvers::MathematicalProgram prog{};
  const int nt = t_lower.rows();
  DRAKE_DEMAND(t_upper.rows() == nt);
  DRAKE_DEMAND(C.cols() == nt);
  const auto t = prog.NewContinuousVariables(nt, "t");
  const auto epsilon = prog.NewContinuousVariables(C.rows(), "epsilon");
  // Add the constraint C*t<=d+epsilon and t_lower <= t <= t_upper.
  Eigen::MatrixXd A(C.rows(), nt + C.rows());
  A.leftCols(nt) = C;
  A.rightCols(C.rows()) = -Eigen::MatrixXd::Identity(C.rows(), C.rows());
  prog.AddLinearConstraint(A, Eigen::VectorXd::Constant(C.rows(), -kInf), d,
                           {t, epsilon});
  prog.AddBoundingBoxConstraint(t_lower, t_upper, t);

  // epsilon >= C *t_inner_pts - d
  const Eigen::VectorXd eps_min = (C * t_inner_pts).colwise() - d -
                                  Eigen::VectorXd::Constant(d.rows(), 1E-8);
  prog.AddBoundingBoxConstraint(
      eps_min, kInf * Eigen::VectorXd::Ones(epsilon.rows()), epsilon);

  if (inner_polytope.has_value()) {
    // This is not the most efficient way to add the constraint that
    // C*t<=d+epsilon contains the inner_polytope.
    const auto C_var = prog.NewContinuousVariables(C.rows(), C.cols());
    prog.AddBoundingBoxConstraint(
        Eigen::Map<const Eigen::VectorXd>(C.data(), C.rows() * C.cols()),
        Eigen::Map<const Eigen::VectorXd>(C.data(), C.rows() * C.cols()),
        Eigen::Map<const VectorX<symbolic::Variable>>(C_var.data(),
                                                      C.rows() * C.cols()));
    // d_var = d+epsilon
    const auto d_var = prog.NewContinuousVariables(d.rows());
    Eigen::MatrixXd coeff(d.rows(), 2 * d.rows());
    coeff << Eigen::MatrixXd::Identity(d.rows(), d.rows()),
        Eigen::MatrixXd::Identity(d.rows(), d.rows());
    prog.AddLinearEqualityConstraint(coeff, d, {d_var, epsilon});
    AddCspacePolytopeContainment(&prog, C_var, d_var, inner_polytope->first,
                                 inner_polytope->second, t_lower, t_upper);
  }
  // minimize epsilon.
  prog.AddLinearCost(Eigen::MatrixXd::Ones(epsilon.rows(), 1), 0, epsilon);
  const auto result = solvers::Solve(prog);
  DRAKE_DEMAND(result.is_success());
  return result.GetSolution(epsilon);
}

Eigen::VectorXd FindEpsilonUpperVector(
    const Eigen::Ref<const Eigen::MatrixXd>& C,
    const Eigen::Ref<const Eigen::VectorXd>& d,
    const Eigen::Ref<const Eigen::VectorXd>& t_lower,
    const Eigen::Ref<const Eigen::VectorXd>& t_upper) {
  using solvers::Binding;

  const int nt = t_lower.rows();
  solvers::MathematicalProgram prog;
  const auto t = prog.NewContinuousVariables(nt, "t");

  const double inflation_coeff = 0.1;
  geometry::optimization::HPolyhedron Poly_lim_t =
      geometry::optimization::HPolyhedron::MakeBox(
          t_lower + inflation_coeff * t_lower.cwiseAbs(),
          t_upper + inflation_coeff * t_upper.cwiseAbs());

  prog.AddLinearConstraint(
      Poly_lim_t.A(), Eigen::VectorXd::Constant(Poly_lim_t.A().rows(), -kInf),
      Poly_lim_t.b(), t);
  Binding<solvers::LinearConstraint> redundant_constraint_binding =
      prog.AddLinearConstraint(C.row(0), Eigen::VectorXd::Constant(1, -kInf),
                               d.row(0), t);
  Binding<solvers::LinearCost> program_cost_binding =
      prog.AddLinearCost(C.row(0), 0, t);

  auto bisect_eps = [&prog, &program_cost_binding,
                     &redundant_constraint_binding, &C, &d](int i) {
    double eps_min{0};
    double eps_max{1};
    double cur_eps{0};
    program_cost_binding.evaluator()->UpdateCoefficients(C.row(i), d(i));
    while (eps_max - eps_min > 1e-6) {
      cur_eps = (eps_max + eps_min) / 2;
      redundant_constraint_binding.evaluator()->UpdateCoefficients(
          C.row(i), Eigen::VectorXd::Constant(1, -kInf),
          Eigen::VectorXd::Constant(1, d(i) + cur_eps + 1));
      auto result = solvers::Solve(prog);
      // constraints define an empty set or the current inequality of other is
      // not redundant
      bool empty_set_condition =
          result.get_solution_result() ==
              solvers::SolutionResult::kInfeasibleConstraints ||
          result.get_solution_result() ==
              solvers::SolutionResult::kInfeasible_Or_Unbounded;
      // implies c^Tt <= d+ eps irredundant
      if (empty_set_condition or -result.get_optimal_cost() > d(i)) {
        eps_min = cur_eps;
      } else {
        eps_max = cur_eps;
      }
    }
    return cur_eps;
  };

  Eigen::VectorXd eps_max(C.rows());
  for (int i = 0; i < C.rows(); i++) {
    eps_max(i) = bisect_eps(i);
  }
  return eps_max;
}

void GetCspacePolytope(const Eigen::Ref<const Eigen::MatrixXd>& C,
                       const Eigen::Ref<const Eigen::VectorXd>& d,
                       const Eigen::Ref<const Eigen::VectorXd>& t_lower,
                       const Eigen::Ref<const Eigen::VectorXd>& t_upper,
                       Eigen::MatrixXd* C_bar, Eigen::VectorXd* d_bar) {
  const int nt = t_lower.rows();
  DRAKE_DEMAND(C.cols() == nt);
  DRAKE_DEMAND(C_bar != nullptr);
  DRAKE_DEMAND(d_bar != nullptr);
  C_bar->resize(C.rows() + 2 * nt, nt);
  *C_bar << C, Eigen::MatrixXd::Identity(nt, nt),
      -Eigen::MatrixXd::Identity(nt, nt);
  d_bar->resize(C.rows() + 2 * nt);
  *d_bar << d, t_upper, -t_lower;
}

void AddCspacePolytopeContainment(
    solvers::MathematicalProgram* prog, const MatrixX<symbolic::Variable>& C,
    const VectorX<symbolic::Variable>& d,
    const Eigen::Ref<const Eigen::MatrixXd>& C_inner,
    const Eigen::Ref<const Eigen::VectorXd>& d_inner,
    const Eigen::Ref<const Eigen::VectorXd>& t_lower,
    const Eigen::Ref<const Eigen::VectorXd>& t_upper) {
  const int dim = C.cols();
  DRAKE_DEMAND(C_inner.cols() == dim);
  Eigen::MatrixXd C_bar;
  Eigen::VectorXd d_bar;
  GetCspacePolytope(C_inner, d_inner, t_lower, t_upper, &C_bar, &d_bar);
  // According to duality theory, the polytope C*t<=d contains the polytope
  // C_bar*t <= d_bar if and only if there exists variable λᵢ≥ 0, dᵢ−λᵢᵀd̅≥0,
  // C̅ᵀλᵢ=cᵢ for every row of C*t<=d.
  auto lambda = prog->NewContinuousVariables(C_bar.rows(), C.rows());
  prog->AddBoundingBoxConstraint(0, kInf, lambda);
  // Allocate the memory for the constraint coefficients and variables.
  // coefficients for dᵢ−λᵢᵀd̅
  Eigen::RowVectorXd coeff1(C_bar.rows() + 1);
  VectorX<symbolic::Variable> vars1(C_bar.rows() + 1);
  // Coefficients for C̅ᵀλᵢ=cᵢ
  Eigen::MatrixXd coeff2(C_bar.cols(), C_bar.rows() + C_bar.cols());
  coeff2 << C_bar.transpose(),
      -Eigen::MatrixXd::Identity(C_bar.cols(), C_bar.cols());
  VectorX<symbolic::Variable> vars2(C_bar.rows() + C_bar.cols());
  for (int i = 0; i < C.rows(); ++i) {
    // Add the constraint dᵢ−λᵢᵀd̅≥0
    coeff1(0) = 1;
    coeff1.tail(C_bar.rows()) = -d_bar.transpose();
    vars1(0) = d(i);
    vars1.tail(C_bar.rows()) = lambda.col(i);
    prog->AddLinearConstraint(coeff1, 0, kInf, vars1);
    // Add the constraint C̅ᵀλᵢ=cᵢ
    vars2 << lambda.col(i), C.row(i).transpose();
    prog->AddLinearEqualityConstraint(
        coeff2, Eigen::VectorXd::Zero(C_bar.cols()), vars2);
  }
}

void AddCspacePolytopeContainment(
    solvers::MathematicalProgram* prog, const MatrixX<symbolic::Variable>& C,
    const VectorX<symbolic::Variable>& d,
    const Eigen::Ref<const Eigen::MatrixXd>& inner_pts) {
  DRAKE_DEMAND(C.cols() == inner_pts.rows());
  // Add the constraint that C * inner_pts <= d
  // Note this is a constraint on variable C and d.
  // Namely C.row(i) * inner_pts - d(i) * 𝟏ᵀ <= 0.
  Eigen::MatrixXd coeff(inner_pts.cols(), inner_pts.rows() + 1);
  coeff.leftCols(inner_pts.rows()) = inner_pts.transpose();
  coeff.rightCols<1>() = -Eigen::VectorXd::Ones(inner_pts.cols());
  // Allocate memory.
  VectorX<symbolic::Variable> vars(C.cols() + 1);
  const Eigen::VectorXd lb = Eigen::VectorXd::Constant(inner_pts.cols(), -kInf);
  const Eigen::VectorXd ub = Eigen::VectorXd::Zero(inner_pts.cols());
  for (int i = 0; i < C.rows(); ++i) {
    vars << C.row(i).transpose(), d(i);
    prog->AddLinearConstraint(coeff, lb, ub, vars);
  }
}

double CalcCspacePolytopeVolume(const Eigen::MatrixXd& C,
                                const Eigen::VectorXd& d,
                                const Eigen::VectorXd& t_lower,
                                const Eigen::VectorXd& t_upper) {
  const int nt = t_lower.rows();
  Eigen::MatrixXd C_bar(C.rows() + 2 * nt, nt);
  C_bar << C, Eigen::MatrixXd::Identity(nt, nt),
      -Eigen::MatrixXd::Identity(nt, nt);
  Eigen::VectorXd d_bar(C.rows() + 2 * nt);
  d_bar << d, t_upper, -t_lower;
  const geometry::optimization::HPolyhedron h_poly(C_bar, d_bar);
  const geometry::optimization::VPolytope v_poly(h_poly);
  // TODO(hongkai.dai) call v_poly.CalcVolume() when Drake PR 16409 is merged.
  orgQhull::Qhull qhull;
  qhull.runQhull("", nt, v_poly.vertices().cols(), v_poly.vertices().data(),
                 "");
  if (qhull.qhullStatus() != 0) {
    throw std::runtime_error(
        fmt::format("Qhull terminated with status {} and message:\n{}",
                    qhull.qhullStatus(), qhull.qhullMessage()));
  }
  return qhull.volume();
}

// Explicit instantiation.
template symbolic::Polynomial CalcPolynomialFromGram<double>(
    const VectorX<symbolic::Monomial>&,
    const Eigen::Ref<const MatrixX<double>>&);
template symbolic::Polynomial CalcPolynomialFromGram<symbolic::Variable>(
    const VectorX<symbolic::Monomial>&,
    const Eigen::Ref<const MatrixX<symbolic::Variable>>&);

template symbolic::Polynomial CalcPolynomialFromGramLower<double>(
    const VectorX<symbolic::Monomial>&,
    const Eigen::Ref<const VectorX<double>>&);
template symbolic::Polynomial CalcPolynomialFromGramLower<symbolic::Variable>(
    const VectorX<symbolic::Monomial>&,
    const Eigen::Ref<const VectorX<symbolic::Variable>>&);

template void SymmetricMatrixFromLower<double>(
    int mat_rows, const Eigen::Ref<const Eigen::VectorXd>&, Eigen::MatrixXd*);
template void SymmetricMatrixFromLower<symbolic::Variable>(
    int mat_rows, const Eigen::Ref<const VectorX<symbolic::Variable>>&,
    MatrixX<symbolic::Variable>*);
}  // namespace multibody
}  // namespace drake<|MERGE_RESOLUTION|>--- conflicted
+++ resolved
@@ -1573,7 +1573,8 @@
         (cspace_free_region_solution->C), (cspace_free_region_solution->d),
         t_lower, t_upper, bilinear_alternation_option.lagrangian_backoff_scale,
         bilinear_alternation_option.ellipsoid_volume, solver_options,
-        bilinear_alternation_option.verbose, &(cspace_free_region_solution->P),
+        bilinear_alternation_option.verbose,
+        &(cspace_free_region_solution->P),
         &(cspace_free_region_solution->q), &ellipsoid_cost_val);
     // Update the cost.
     cost_improvement = ellipsoid_cost_val - previous_cost;
@@ -1587,8 +1588,9 @@
         t_upper_minus_t, verification_option);
     // Add the constraint that the polytope contains the ellipsoid
     margin = prog_polytope->NewContinuousVariables(C_var.rows(), "margin");
-    AddOuterPolytope(prog_polytope.get(), (cspace_free_region_solution->P),
-                     (cspace_free_region_solution->q), C_var, d_var, margin);
+    AddOuterPolytope(
+        prog_polytope.get(), (cspace_free_region_solution->P),
+        (cspace_free_region_solution->q), C_var, d_var, margin);
 
     // We know that the verified polytope has to be contained in the box t_lower
     // <= t <= t_upper. Hence there is no point to grow the polytope such that
@@ -1761,11 +1763,7 @@
         *this, alternation_tuples, C, d, lagrangian_gram_vars,
         verified_gram_vars, separating_plane_vars, t_lower, t_upper,
         verification_option, redundant_tighten, solver_options,
-<<<<<<< HEAD
-        binary_search_option.verbose, binary_search_option.multi_thread,
-=======
         binary_search_option.verbose, binary_search_option.num_threads,
->>>>>>> ec61f6d3
         separating_plane_to_tuples, &lagrangian_gram_var_vals,
         &verified_gram_var_vals, &separating_plane_var_vals,
         cspace_free_region_solution);
@@ -1820,7 +1818,8 @@
               (cspace_free_region_solution->d), t_lower, t_upper,
               binary_search_option.lagrangian_backoff_scale,
               binary_search_option.ellipsoid_volume, solver_options,
-              binary_search_option.verbose, &(cspace_free_region_solution->P),
+              binary_search_option.verbose,
+              &(cspace_free_region_solution->P),
               &(cspace_free_region_solution->q), &ellipsoid_cost_val);
         }
       }
@@ -1835,14 +1834,14 @@
 
   if (is_polytope_collision_free(
           d_without_epsilon +
-          binary_search_option.epsilon_max *
-              Eigen::VectorXd::Ones(d_without_epsilon.rows()))) {
+              binary_search_option.epsilon_max *
+                  Eigen::VectorXd::Ones(d_without_epsilon.rows()))) {
     return;
   }
   if (!is_polytope_collision_free(
           d_without_epsilon +
-          binary_search_option.epsilon_min *
-              Eigen::VectorXd::Ones(d_without_epsilon.rows()))) {
+              binary_search_option.epsilon_min *
+                  Eigen::VectorXd::Ones(d_without_epsilon.rows()))) {
     throw std::runtime_error(
         fmt::format("binary search: the initial epsilon {} is infeasible",
                     binary_search_option.epsilon_min));
@@ -1959,7 +1958,7 @@
         verified_gram_vars, separating_plane_vars, t_lower, t_upper,
         verification_option, redundant_tighten, solver_options,
         vector_bisection_search_option.verbose,
-        vector_bisection_search_option.multi_thread, separating_plane_to_tuples,
+        vector_bisection_search_option.num_threads, separating_plane_to_tuples,
         &lagrangian_gram_var_vals, &verified_gram_var_vals,
         &separating_plane_var_vals, cspace_free_region_solution);
     bool search_d_success = false;
@@ -2018,7 +2017,7 @@
 
   Eigen::VectorXd smallest_d = d + vector_bisection_search_option.epsilon_min;
   if (!std::get<0>(is_polytope_collision_free(smallest_d))) {
-    throw drake::log()->warn(
+    drake::log()->warn(
         fmt::format("binary search: the initial epsilon {} is infeasible",
                     vector_bisection_search_option.epsilon_min));
   }
@@ -2079,12 +2078,13 @@
           drake::log()->info(fmt::format("epsilon={} is feasible", eps));
 
           eps_min_vect(i) = eps;
-          d_without_epsilon = d;
+
           // need to recompute max redundancy as other planes have moved
           if (search_d_succeeded) {
+            eps_min_vect = d- d_without_epsilon
             set_eps_max();
           }
-
+          d_without_epsilon = d;
           drake::log()->info(
               fmt::format("reset eps_min={}, eps_max={}", eps_min_vect(i), eps_max_vect(i)));
         } else {
@@ -2178,7 +2178,7 @@
         verified_gram_vars, separating_plane_vars, t_lower, t_upper,
         verification_option, redundant_tighten, solver_options,
         vector_bisection_search_option.verbose,
-        vector_bisection_search_option.multi_thread, separating_plane_to_tuples,
+        vector_bisection_search_option.num_threads, separating_plane_to_tuples,
         &lagrangian_gram_var_vals, &verified_gram_var_vals,
         &separating_plane_var_vals, cspace_free_region_solution);
 
