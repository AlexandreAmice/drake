#pragma once

#include <map>
#include <memory>
#include <optional>
#include <string>
#include <unordered_map>
#include <unordered_set>
#include <utility>
#include <vector>

#include "drake/common/drake_copyable.h"
#include "drake/multibody/rational_forward_kinematics/convex_geometry.h"
#include "drake/multibody/rational_forward_kinematics/plane_side.h"
#include "drake/multibody/rational_forward_kinematics/rational_forward_kinematics.h"
#include "drake/solvers/mathematical_program.h"
#include "drake/solvers/mathematical_program_result.h"

/**
 * This file is largely the same as configuration_space_collision_free_region.h.
 * The major differences are
 * 1. The separating hyperplane is parameterized as aᵀx + b ≥ 1 and aᵀx+b ≤ −1
 * 2. We first focus on the generic polytopic region C*t<=d in the configuration
 * space (we will add the special case for axis-aligned bounding box region
 * t_lower <= t <= t_upper later).
 */

namespace drake {
namespace multibody {
/* The separating plane aᵀx + b ≥ 1, aᵀx+b ≤ −1 has parameters a and b. These
 * parameters can be a constant of affine function of t.
 */
enum class SeparatingPlaneOrder {
  kConstant,
  kAffine,
};

/**
 * One polytope is on the "positive" side of the separating plane, namely {x|
 * aᵀx + b ≥ 1}, and the other polytope is on the "negative" side of the
 * separating plane, namely {x|aᵀx+b ≤ −1}.
 */
struct SeparatingPlane {
  SeparatingPlane(
      drake::Vector3<symbolic::Expression> m_a, symbolic::Expression m_b,
      const ConvexPolytope* m_positive_side_polytope,
      const ConvexPolytope* m_negative_side_polytope,
      multibody::BodyIndex m_expressed_link,
      const geometry::GeometryId geomA,
      const geometry::GeometryId geomB,
      SeparatingPlaneOrder m_order,
      const Eigen::Ref<const drake::VectorX<drake::symbolic::Variable>>&
          m_decision_variables)
      : a{std::move(m_a)},
        b{std::move(m_b)},
        positive_side_polytope{m_positive_side_polytope},
        negative_side_polytope{m_negative_side_polytope},
        expressed_link{std::move(m_expressed_link)},
        geometryA{geomA},
        geometryB{geomB},
        order{m_order},
        decision_variables{m_decision_variables} {}

  const Vector3<symbolic::Expression> a;
  const symbolic::Expression b;
  const ConvexPolytope* const positive_side_polytope;
  const ConvexPolytope* const negative_side_polytope;
  const multibody::BodyIndex expressed_link;
  const geometry::GeometryId geometryA;
  const geometry::GeometryId geometryB;
  const SeparatingPlaneOrder order;
  const VectorX<symbolic::Variable> decision_variables;
};

/**
 * We need to verify that C * t <= d implies p(t) >= 0, where p(t) is the
 * numerator of the rational function aᵀx + b - 1 or -1 - aᵀx-b. Namely we need
 * to verify the non-negativity of the lagrangian polynomial l(t), together with
 * p(t) - l(t)ᵀ(d - C * t). We can choose the type of the non-negative
 * polynomials (sos, dsos, sdsos).
 */
struct VerificationOption {
  solvers::MathematicalProgram::NonnegativePolynomial link_polynomial_type;
  solvers::MathematicalProgram::NonnegativePolynomial lagrangian_type;
};

/**
 * The rational function representing that a link vertex V is on the desired
 * side of the plane. If the link is on the positive side of the plane, then the
 * rational is aᵀx + b - 1, otherwise it is -1 - aᵀx - b
 */
struct LinkVertexOnPlaneSideRational {
  LinkVertexOnPlaneSideRational(
      symbolic::RationalFunction m_rational,
      const ConvexPolytope* m_link_polytope,
      multibody::BodyIndex m_expressed_body_index,
      const ConvexPolytope* m_other_side_link_polytope,
      Vector3<symbolic::Expression> m_a_A, symbolic::Expression m_b,
      PlaneSide m_plane_side, SeparatingPlaneOrder m_plane_order)
      : rational{std::move(m_rational)},
        link_polytope{m_link_polytope},
        expressed_body_index{m_expressed_body_index},
        other_side_link_polytope{m_other_side_link_polytope},
        a_A{std::move(m_a_A)},
        b{std::move(m_b)},
        plane_side{m_plane_side},
        plane_order{m_plane_order} {}
  const symbolic::RationalFunction rational;
  const ConvexPolytope* const link_polytope;
  const multibody::BodyIndex expressed_body_index;
  const ConvexPolytope* const other_side_link_polytope;
  const Vector3<symbolic::Expression> a_A;
  const symbolic::Expression b;
  const PlaneSide plane_side;
  const SeparatingPlaneOrder plane_order;
};

enum class CspaceRegionType { kGenericPolytope, kAxisAlignedBoundingBox };

/**
 * When we maximize the inscribed ellipsoid, we can measure the size of the
 * ellipsoid by either the logarithm of its volume, or the n'th root of its
 * volume. The logarithm volume would introduce exponential cone constraints,
 * while the n'th root of the volume would introduce second order cone
 * constraints.
 */
enum class EllipsoidVolume { kLog, kNthRoot };

/**
 * A tuple containing the complete solution to a CspaceFreeRegion problem
 */
 struct CspaceFreeRegionSolution{
   CspaceFreeRegionSolution(
     const Eigen::Ref<const Eigen::MatrixXd> m_C,
     const Eigen::Ref<const Eigen::VectorXd> m_d,
     const Eigen::Ref<const Eigen::MatrixXd> m_P,
     const Eigen::Ref<const Eigen::VectorXd> m_q,
     const std::vector<SeparatingPlane> m_separating_planes)
      : C{std::move(m_C)},
        d{m_d},
        P{m_P},
        q{m_q},
        separating_planes{m_separating_planes} {}
   // values defining Hpolyhedron Ct <= d
   const Eigen::MatrixXd C;
   const Eigen::VectorXd d;

   // values defining Inscribed ellipsoid {t | t = Ps + q , norm(s) <= 1}
   const Eigen::MatrixXd P;
   const Eigen::VectorXd q;

   // Separating hyperplanes that are the certificate
   const std::vector<SeparatingPlane> separating_planes;
 };

/**
 * This class tries to find a large convex set in the configuration space, such
 * that this whole convex set is collision free. We assume that the obstacles
 * are unions of polytopes in the workspace, and the robot link poses
 * (position/orientation) can be written as rational functions of some
 * variables. Such robot can have only revolute (or prismatic joint). We also
 * suppose that the each link of the robot is represented as a union of
 * polytopes. We will find the convex collision free set in the configuration
 * space through convex optimization.
 */
class CspaceFreeRegion {
 public:
  DRAKE_NO_COPY_NO_MOVE_NO_ASSIGN(CspaceFreeRegion)

  using FilteredCollisionPairs =
      std::unordered_set<drake::SortedPair<ConvexGeometry::Id>>;

  CspaceFreeRegion(const systems::Diagram<double>& diagram,
                   const multibody::MultibodyPlant<double>* plant,
                   const geometry::SceneGraph<double>* scene_graph,
                   SeparatingPlaneOrder plane_order,
                   CspaceRegionType cspace_region_type);

  CspaceFreeRegion(const multibody::MultibodyPlant<double>& plant,
                   const std::vector<const ConvexPolytope*>& link_polytopes,
                   const std::vector<const ConvexPolytope*>& obstacles,
                   SeparatingPlaneOrder plane_order,
                   CspaceRegionType cspace_region_type);

  /**
   * Generate all the rational functions in the form aᵀx + b -1 or -1-aᵀx-b
   * whose non-negativity implies that the separating plane aᵀx + b =0 separates
   * a pair of polytopes.
   * This function loops over all pair of polytopes between a link and an
   * obstacle that are not in filtered_collision_pair.
   */
  // TODO(hongkai.dai): also consider the self-collision pairs.
  std::vector<LinkVertexOnPlaneSideRational>
  GenerateLinkOnOneSideOfPlaneRationals(
      const Eigen::Ref<const Eigen::VectorXd>& q_star,
      const CspaceFreeRegion::FilteredCollisionPairs& filtered_collision_pairs)
      const;

  /**
   * This struct is the return type of ConstructProgramForCspacePolytope, to
   * verify the C-space region C * t <= d is collision free.
   */
  struct CspacePolytopeProgramReturn {
    explicit CspacePolytopeProgramReturn(size_t rationals_size)
        : prog{new solvers::MathematicalProgram()},
          polytope_lagrangians{rationals_size},
          t_lower_lagrangians{rationals_size},
          t_upper_lagrangians{rationals_size},
          verified_polynomials{rationals_size} {}

    std::unique_ptr<solvers::MathematicalProgram> prog;
    // polytope_lagrangians has size rationals.size(), namely it is the number
    // of (link_polytope, obstacle_polytope) pairs. lagrangians[i] has size
    // C.rows()
    std::vector<VectorX<symbolic::Polynomial>> polytope_lagrangians;
    // t_lower_lagrangians[i][j] is the lagrangian for t(j) >= t_lower(j) to
    // verify rationals[i]>= 0.
    std::vector<VectorX<symbolic::Polynomial>> t_lower_lagrangians;
    // t_upper_lagrangians[i][j] is the lagrangian for t(j) <= t_lower(j) to
    // verify rationals[i]>= 0.
    std::vector<VectorX<symbolic::Polynomial>> t_upper_lagrangians;
    // verified_polynomial[i] is p(t) - l_polytope(t)ᵀ(d - C*t) -
    // l_lower(t)ᵀ(t-t_lower) - l_upper(t)ᵀ(t_upper-t)
    std::vector<symbolic::Polynomial> verified_polynomials;
  };

  /* @note I strongly recommend NOT to use this function. I created this
   * function for fast prototyping. It is very slow when constructing the
   * program (as it incurs a lot of dynamic memory allocation.
   */
  CspacePolytopeProgramReturn ConstructProgramForCspacePolytope(
      const Eigen::Ref<const Eigen::VectorXd>& q_star,
      const std::vector<LinkVertexOnPlaneSideRational>& rationals,
      const Eigen::Ref<const Eigen::MatrixXd>& C,
      const Eigen::Ref<const Eigen::VectorXd>& d,
      const FilteredCollisionPairs& filtered_collision_pairs,
      const VerificationOption& verification_option = {}) const;

  bool IsPostureInCollision(const systems::Context<double>& context) const;

  /** Each tuple corresponds to one rational aᵀx + b - 1 or -1 - aᵀx - b.
   * This tuple should be used with GenerateTuplesForBilinearAlternation. To
   * save computation time, this class minimizes using dynamic memory
   * allocation.
   */
  struct CspacePolytopeTuple {
    CspacePolytopeTuple(symbolic::Polynomial m_rational_numerator,
                        std::vector<int> m_polytope_lagrangian_gram_lower_start,
                        std::vector<int> m_t_lower_lagrangian_gram_lower_start,
                        std::vector<int> m_t_upper_lagrangian_gram_lower_start,
                        int m_verified_polynomial_gram_lower_start,
                        VectorX<symbolic::Monomial> m_monomial_basis)
        : rational_numerator{std::move(m_rational_numerator)},
          polytope_lagrangian_gram_lower_start{
              std::move(m_polytope_lagrangian_gram_lower_start)},
          t_lower_lagrangian_gram_lower_start{
              std::move(m_t_lower_lagrangian_gram_lower_start)},
          t_upper_lagrangian_gram_lower_start{
              std::move(m_t_upper_lagrangian_gram_lower_start)},
          verified_polynomial_gram_lower_start{
              m_verified_polynomial_gram_lower_start},
          monomial_basis{std::move(m_monomial_basis)} {}

    // This is the numerator of the rational
    // aᵀx+b-1 or -1-aᵀx-b
    symbolic::Polynomial rational_numerator;
    // lagrangian_gram_var.segment(polytope_lagrangian_gram_lower_start,
    // n(n+1)/2) is the lower diagonal entries of the gram matrix in
    // l_polytope(t)(i). l_polytope(t) will multiply with (d-C*t).
    std::vector<int> polytope_lagrangian_gram_lower_start;
    // lagrangian_gram_vars.segment(t_lower_lagrangian_gram_start_index[i],
    // n(n+1)/2) is the lower diagonal entries of the gram matrix in
    // l_lower(t)(i). l_lower(t) will multiply with (t - t_lower).
    std::vector<int> t_lower_lagrangian_gram_lower_start;
    // lagrangian_gram_vars.segment(t_upper_lagrangian_gram_start_index[i],
    // n(n+1)/2) is the lower diagonal entries of the gram matrix in
    // l_upper(t)(i). l_upper(t) will multiply with (t_upper - t).
    std::vector<int> t_upper_lagrangian_gram_lower_start;
    // Verified polynomial is p(t) - l_polytope(t)ᵀ(d-C*t) -
    // l_lower(t)ᵀ(t-t_lower) - l_upper(t)ᵀ(t_upper-t)
    // verified_gram_vars.segment(verified_polynomial_gram_lower_start[i],
    // n(n+1)/2) is the lower part of the gram matrix of the verified
    // polynomial.
    int verified_polynomial_gram_lower_start;
    VectorX<symbolic::Monomial> monomial_basis;
  };

  /** Generate the tuples for bilinear alternation.
   * @param[out] d_minus_Ct Both C and d are decision variables in d_minus_Ct
   * (instead of fixed double values).
   * @param[out] t_lower Lower bounds on t computed from joint limits.
   * @param[out] t_upper Upper bounds on t computed from joint limits.
   * @param[out] t_minus_t_lower t - t_lower
   * @param[out] t_upper_minus_t t_upper - t
   * @param[out] lagrangian_gram_vars All of the variables in the Gram matrices
   * for all Lagrangian polynomials.
   * @param[out] verified_gram_vars All of the variables in the verified
   * polynomial p(t) - l_polytope(t)ᵀ(d-C*t) - l_lower(t)ᵀ(t-t_lower) -
   * l_upper(t)ᵀ(t_upper-t) for all of the rationals.
   * @param[out] separating_plane_vars All of the variables in the separating
   * plane aᵀx + b = 0.
   */
  void GenerateTuplesForBilinearAlternation(
      const Eigen::Ref<const Eigen::VectorXd>& q_star,
      const FilteredCollisionPairs& filtered_collision_pairs, int C_rows,
      std::vector<CspacePolytopeTuple>* alternation_tuples,
      VectorX<symbolic::Polynomial>* d_minus_Ct, Eigen::VectorXd* t_lower,
      Eigen::VectorXd* t_upper, VectorX<symbolic::Polynomial>* t_minus_t_lower,
      VectorX<symbolic::Polynomial>* t_upper_minus_t,
      MatrixX<symbolic::Variable>* C, VectorX<symbolic::Variable>* d,
      VectorX<symbolic::Variable>* lagrangian_gram_vars,
      VectorX<symbolic::Variable>* verified_gram_vars,
      VectorX<symbolic::Variable>* separating_plane_vars) const;

  /**
   * Given the C-space free region candidate C*t<=d,
   * construct an optimization program with the constraint
   * p(t) - l_polytope(t).dot(d - C*t) - l_lower(t).dot(t - t_lower) -
   * l_upper(t).dot(t_upper-t) >= 0
   * l_polytope(t)>=0, l_lower(t)>=0, l_upper(t)>=0
   * |cᵢᵀP|₂ ≤ dᵢ−cᵢᵀq The unknowns are the separating
   * plane parameters (a, b), the lagrangian multipliers l_polytope(t),
   * l_lower(t), l_upper(t), the inscribed ellipsoid parameter P, q
   * @param alternation_tuples computed from
   * GenerateTuplesForBilinearAlternation.
   * @param lagrangian_gram_vars computed from
   * GenerateTuplesForBilinearAlternation.
   * @param verified_gram_vars computed from
   * GenerateTuplesForBilinearAlternation.
   * @param separating_plane_vars computed from
   * GenerateTuplesForBilinearAlternation.
   * @param t_lower The lower bounds of t computed from joint limits.
   * @param t_upper The upper bounds of t computed from joint limits.
   * @param redundant_tighten. We aggregate the constraint {C*t<=d, t_lower <= t
   * <= t_upper} as C̅t ≤ d̅. A row of C̅t ≤ d̅is regarded as redundant, if the C̅ᵢt
   * ≤ d̅ᵢ − δ is implied by the rest of the constraint, where
   * δ=redundant_tighten. If redundant_tighten=std::nullopt, then we don't try
   * to identify the redundant constraints.
   * @param[out] P The inscribed ellipsoid is parameterized as {Py+q | |y|₂ ≤
   * 1}. Set P=nullptr if you don't want the inscribed ellipsoid.
   * @param[out] q The inscribed ellipsoid is parameterized as {Py+q | |y|₂ ≤
   * 1}. Set q=nullptr if you don't want the inscribed ellipsoid.
   * @note The constructed program doesn't have a cost yet.
   */
  std::unique_ptr<solvers::MathematicalProgram> ConstructLagrangianProgram(
      const std::vector<CspacePolytopeTuple>& alternation_tuples,
      const Eigen::Ref<const Eigen::MatrixXd>& C,
      const Eigen::Ref<const Eigen::VectorXd>& d,
      const VectorX<symbolic::Variable>& lagrangian_gram_vars,
      const VectorX<symbolic::Variable>& verified_gram_vars,
      const VectorX<symbolic::Variable>& separating_plane_vars,
      const Eigen::Ref<const Eigen::VectorXd>& t_lower,
      const Eigen::Ref<const Eigen::VectorXd>& t_upper,
      const VerificationOption& option, std::optional<double> redundant_tighten,
      MatrixX<symbolic::Variable>* P, VectorX<symbolic::Variable>* q) const;

  /**
   * Given lagrangian polynomials, construct an optimization program to search
   * for the separating plane, the C-space polytope C*t<=d.
   * Mathematically the optimization program is
   * p(t) - l_polytope(t).dot(d - C*t) - l_lower(t).dot(t - t_lower) -
   * l_upper(t).dot(t_upper-t) >= 0
   * @note The constructed program doesn't have a cost yet.
   * @param alternation_tuples Returned from
   * GenerateTuplesForBilinearAlternation.
   * @parm C Returned from GenerateTuplesForBilinearAlternation.
   * @parm d Returned from GenerateTuplesForBilinearAlternation.
   * @parm d_minus_Ct Returned from GenerateTuplesForBilinearAlternation. d - C
   * * t.
   * @param lagrangian_gram_var_vals The value for all the lagrangian gram
   * variables.
   * @param verified_gram_vars Returned from
   * GenerateTuplesForBilinearAlternation.
   * @param separating_plane_vars Returned from
   * GenerateTuplesForBilinearAlternation.
   * @param t_minus_t_lower t - t_lower
   * @param t_upper_minus_t t_upper - t
   */
  std::unique_ptr<solvers::MathematicalProgram> ConstructPolytopeProgram(
      const std::vector<CspacePolytopeTuple>& alternation_tuples,
      const MatrixX<symbolic::Variable>& C,
      const VectorX<symbolic::Variable>& d,
      const VectorX<symbolic::Polynomial>& d_minus_Ct,
      const Eigen::VectorXd& lagrangian_gram_var_vals,
      const VectorX<symbolic::Variable>& verified_gram_vars,
      const VectorX<symbolic::Variable>& separating_plane_vars,
      const VectorX<symbolic::Polynomial>& t_minus_t_lower,
      const VectorX<symbolic::Polynomial>& t_upper_minus_t,
      const VerificationOption& option) const;

  struct BilinearAlternationOption {
    /** Number of iterations. One lagrangian step + one polytope step is counted
     * as one iteration (namely we solve two SOS programs in one iteration).
     */
    int max_iters{10};
    /** When the increase of the lagrangian step (log(det(P)) which measures the
     * inscribed ellipsoid volume) is smaller than this tolerance, stop the
     * alternation.
     */
    double convergence_tol{0.001};
    /** Backoff the optimization program to search for a strictly feasible
     * solution not on the boundary of the feasible region. backoff_scale = 0
     * means no backoff, backoff_scale should be a non-negative number.
     * lagrangian_backoff_scale is for the "Lagrangian step", when we search for
     * the Lagrangian and the inscribed ellipsoid given the polytopic region
     * C*t<=d. polytope_backoff_scale is for the "polytope step", when we search
     * for the polytopic region C*t<=d given the Lagrangian and the inscribed
     * ellipsoid.
     */
    double lagrangian_backoff_scale{0.};
    double polytope_backoff_scale{0.};
    int verbose{true};
    // How much tighten we use to determine if a row in {C*t<=d, t_lower <= t <=
    // t_upper} is redundant.
    std::optional<double> redundant_tighten{std::nullopt};
    // Whether to compute and print the volume of the polytope {C*t<=d,
    // t_lower<= t <= t_upper} each time we search for the polytope.
    bool compute_polytope_volume{false};
    // The objective function used in maximizing the volume of the inscribed
    // ellipsoid.
    EllipsoidVolume ellipsoid_volume{EllipsoidVolume::kNthRoot};
  };

  /**
   * Search the C-space polytopic free region
   * C * t <= d
   * t_lower <= t <= t_upper
   * through bilinear alternation.
   * t_lower/t_upper ar the lower and upper bounds of t computed from joint
   * limits.
   * @param q_star t = tan((q - q_star)/2)
   * @param q_inner_pts If this input is not empty, then the searched polytope
   * {C*t<=d, t_lower<=t<=t_upper} needs to contain the t computed from each
   * column of q_inner_pts.
   * @param inner_polytope (C_inner, d_inner) If this input is not empty, then
   * the searched polytope {C*t<=d} needs to contain {C_inner * t <= d_inner,
   * t_lower <= t <= t_upper}.
   * @param[out] C_final At termination, the free polytope is C_final * t <=
   * d_final, t_lower <= t <= t_upper.
   * @param[out] d_final At termination, the free polytope is C_final * t <=
   * d_final, t_lower <= t <= t_upper.
   * @param[out] P_final The inscribed ellipsoid if {P_final*y+q_final | |y|₂≤1}
   * @param[out] q_final The inscribed ellipsoid if {P_final*y+q_final | |y|₂≤1}
   */
  void CspacePolytopeBilinearAlternation(
      const Eigen::Ref<const Eigen::VectorXd>& q_star,
      const FilteredCollisionPairs& filtered_collision_pairs,
      const Eigen::Ref<const Eigen::MatrixXd>& C_init,
      const Eigen::Ref<const Eigen::VectorXd>& d_init,
      const BilinearAlternationOption& bilinear_alternation_option,
      const solvers::SolverOptions& solver_options,
      const std::optional<Eigen::MatrixXd>& q_inner_pts,
      const std::optional<std::pair<Eigen::MatrixXd, Eigen::VectorXd>>&
          inner_polytope,
      Eigen::MatrixXd* C_final, Eigen::VectorXd* d_final,
      Eigen::MatrixXd* P_final, Eigen::VectorXd* q_final,
      std::vector<SeparatingPlane>* separating_planes_sol) const;




  struct BinarySearchOption {
    double epsilon_max{10};
    double epsilon_min{0};
    int max_iters{5};
    // If set to true, then after we verify that C*t<=d is collision free, we
    // then fix the Lagrangian multiplier and search the right-hand side vector
    // d through another SOS program.
    bool search_d{true};
    // Whether to compute and print the volume of the C-space polytope.
    bool compute_polytope_volume{false};
  };

  struct VectorBisectionSearchOption {
    Eigen::VectorXd epsilon_max;
    Eigen::VectorXd epsilon_min;
    // maximum total number of iterations
    int max_iters{20};

    // maximum number of successful bisection steps
    int max_feasible_iters{5};

    // If set to true, then after we verify that C*t<=d is collision free, we
    // then fix the Lagrangian multiplier and search the right-hand side vector
    // d through another SOS program.
    bool search_d{true};
    // Whether to compute and print the volume of the C-space polytope.
    bool compute_polytope_volume{false};
  };

  struct InterleavedRegionSearchOptions {
    // options used for VectorBisectionSearch (if used)
    VectorBisectionSearchOption vector_bisection_search_options;

    // options used for scalar Binary search (if used)
    BinarySearchOption scalar_binary_search_options;

    // options used for bilinear alternation
    BilinearAlternationOption bilinear_alternation_options;

    // number of times bisection search and bilinear alternation search are themselves alternated
    int max_method_switch{2};

    // whether to use VectorBisectionSearch or scalar BinarySearch
    bool use_vector_bisection_search{true};

  };

  /**
   * Find the C-space free polytope C*t<=d through binary search.
   * In each iteration we check if this polytope
   * C*t <= d + ε
   * t_lower <= t <= t_upper
   * is collision free, and do a binary search on ε.
   * where t = tan((q - q_star)/2), t_lower and t_upper are computed from robot
   * joint limits.
   * @note that if binary_search_option.search_d is true, then after we find a
   * feasible scalar ε with C*t<= d+ε being collision free, we then fix the
   * Lagrangian multiplier and search d, and denote the newly found d as
   * d_reset. We then reset ε to zero and find the collision free region C*t <=
   * d_reset + ε through binary search.
   * @param q_inner_pts If this input is not empty, then the searched polytope
   * {C*t<=d, t_lower<=t<=t_upper} needs to contain the t computed from each
   * column of q_inner_pts.
   * @param inner_polytope (C_inner, d_inner) If this input is not empty, then
   * the searched polytope {C*t<=d} needs to contain {C_inner * t <= d_inner,
   * t_lower <= t <= t_upper}.
   */
  void CspacePolytopeBinarySearch(
      const Eigen::Ref<const Eigen::VectorXd>& q_star,
      const FilteredCollisionPairs& filtered_collision_pairs,
      const Eigen::Ref<const Eigen::MatrixXd>& C,
      const Eigen::Ref<const Eigen::VectorXd>& d_init,
      const BinarySearchOption& binary_search_option,
      const solvers::SolverOptions& solver_options,
      const std::optional<Eigen::MatrixXd>& q_inner_pts,
      const std::optional<std::pair<Eigen::MatrixXd, Eigen::VectorXd>>&
          inner_polytope,
      Eigen::VectorXd* d_final,
      std::vector<SeparatingPlane>* separating_planes_sol) const;

  /**
   * Find the C-space free polytope C*t<=d through bisection search.
   * In each iteration we check if this polytope
   * C*t <= d + ε
   * t_lower <= t <= t_upper
   * is collision free, and do a binary search on ε.
   * where t = tan((q - q_star)/2), t_lower and t_upper are computed from robot
   * joint limits.
   * @note that if vector_bisection_search_option.search_d is true, then after we find a
   * feasible vector ε with C*t<= d+ε being collision free, we then fix the
   * Lagrangian multiplier and search d, and denote the newly found d as
   * d_reset. We then reset ε to zero and find the collision free region C*t <=
   * d_reset + ε through bisection search.
   * @param q_inner_pts If this input is not empty, then the searched polytope
   * {C*t<=d, t_lower<=t<=t_upper} needs to contain the t computed from each
   * column of q_inner_pts.
   * @param inner_polytope (C_inner, d_inner) If this input is not empty, then
   * the searched polytope {C*t<=d} needs to contain {C_inner * t <= d_inner,
   * t_lower <= t <= t_upper}.
   */
  void CspacePolytopeBisectionSearchVector(
      const Eigen::Ref<const Eigen::VectorXd>& q_star,
      const FilteredCollisionPairs& filtered_collision_pairs,
      const Eigen::Ref<const Eigen::MatrixXd>& C,
      const Eigen::Ref<const Eigen::VectorXd>& d_init,
      const VectorBisectionSearchOption& vector_bisection_search_option,
      const solvers::SolverOptions& solver_options,
      const std::optional<Eigen::MatrixXd>& q_inner_pts,
      const std::optional<std::pair<Eigen::MatrixXd, Eigen::VectorXd>>&
          inner_polytope,
      Eigen::VectorXd* d_final) const;

  /**
   * Search for a cspace polytope from an initial guess polytope by alternating between
   * bisection search and bilinear alternation
   */
   void InterleavedCSpacePolytopeSearch(
       const Eigen::Ref<const Eigen::VectorXd>& q_star,
      const FilteredCollisionPairs& filtered_collision_pairs,
      const Eigen::Ref<const Eigen::MatrixXd>& C_init,
      const Eigen::Ref<const Eigen::VectorXd>& d_init,
      const InterleavedRegionSearchOptions& interleaved_region_search_option,
      const solvers::SolverOptions& solver_options,
      const std::optional<Eigen::MatrixXd>& q_inner_pts,
      const std::optional<std::pair<Eigen::MatrixXd, Eigen::VectorXd>>&
          inner_polytope,
      Eigen::MatrixXd* C_final, Eigen::VectorXd* d_final,
<<<<<<< HEAD
      Eigen::MatrixXd* P_final, Eigen::VectorXd* q_final) const;

   /**
    * do cspace region search
    * @return
    */
    void DoCspaceFreeRegionSearch(
        const systems::Diagram<double>& diagram,
        const multibody::MultibodyPlant<double>* plant,
        const geometry::SceneGraph<double>* scene_graph,
        SeparatingPlaneOrder plane_order, CspaceRegionType cspace_region_type,
        const Eigen::Ref<const Eigen::VectorXd>& seedpoint_q,
        const Eigen::Ref<const Eigen::VectorXd>& q_star,
        const FilteredCollisionPairs& filtered_collision_pairs,
        const Eigen::Ref<const Eigen::MatrixXd>& C_init,
        const Eigen::Ref<const Eigen::VectorXd>& d_init,
        const InterleavedRegionSearchOptions& interleaved_region_search_option,
        const solvers::SolverOptions& solver_options,
        const std::optional<Eigen::MatrixXd>& q_inner_pts,
        const std::optional<std::pair<Eigen::MatrixXd, Eigen::VectorXd>>&
            inner_polytope,
        Eigen::MatrixXd* C_final, Eigen::VectorXd* d_final,
        Eigen::MatrixXd* P_final, Eigen::VectorXd* q_final) const;

    void DoCspaceFreeRegionSearch(
        const systems::Diagram<double>& diagram,
        const multibody::MultibodyPlant<double>* plant,
        const geometry::SceneGraph<double>* scene_graph,
        SeparatingPlaneOrder plane_order, CspaceRegionType cspace_region_type,
        const Eigen::Ref<const Eigen::VectorXd>& seedpoint_q,
        const Eigen::Ref<const Eigen::VectorXd>& q_star,
        const FilteredCollisionPairs& filtered_collision_pairs,
        const Eigen::Ref<const Eigen::MatrixXd>& C_init,
        const Eigen::Ref<const Eigen::VectorXd>& d_init,
        const BilinearAlternationOption& bilinear_alternation_option,
        const solvers::SolverOptions& solver_options,
        const std::optional<Eigen::MatrixXd>& q_inner_pts,
        const std::optional<std::pair<Eigen::MatrixXd, Eigen::VectorXd>>&
            inner_polytope,
        Eigen::MatrixXd* C_final, Eigen::VectorXd* d_final,
        Eigen::MatrixXd* P_final, Eigen::VectorXd* q_final) const;

    void DoCspaceFreeRegionSearch(
        const systems::Diagram<double>& diagram,
        const multibody::MultibodyPlant<double>* plant,
        const geometry::SceneGraph<double>* scene_graph,
        SeparatingPlaneOrder plane_order, CspaceRegionType cspace_region_type,
        const Eigen::Ref<const Eigen::VectorXd>& seedpoint_q,
        const Eigen::Ref<const Eigen::VectorXd>& q_star,
        const FilteredCollisionPairs& filtered_collision_pairs,
        const Eigen::Ref<const Eigen::MatrixXd>& C_init,
        const Eigen::Ref<const Eigen::VectorXd>& d_init,
        const BinarySearchOption& binary_search_option,
        const solvers::SolverOptions& solver_options,
        const std::optional<Eigen::MatrixXd>& q_inner_pts,
        const std::optional<std::pair<Eigen::MatrixXd, Eigen::VectorXd>>&
            inner_polytope, Eigen::VectorXd* d_final) const;

    void DoCspaceFreeRegionSearch(
        const systems::Diagram<double>& diagram,
        const multibody::MultibodyPlant<double>* plant,
        const geometry::SceneGraph<double>* scene_graph,
        SeparatingPlaneOrder plane_order, CspaceRegionType cspace_region_type,
        const Eigen::Ref<const Eigen::VectorXd>& seedpoint_q,
        const Eigen::Ref<const Eigen::VectorXd>& q_star,
        const FilteredCollisionPairs& filtered_collision_pairs,
        const Eigen::Ref<const Eigen::MatrixXd>& C_init,
        const Eigen::Ref<const Eigen::VectorXd>& d_init,
        const VectorBisectionSearchOption& vector_bisection_search_option,
        const solvers::SolverOptions& solver_options,
        const std::optional<Eigen::MatrixXd>& q_inner_pts,
        const std::optional<std::pair<Eigen::MatrixXd, Eigen::VectorXd>>&
            inner_polytope,
        Eigen::VectorXd* d_final) const;

    void DoCspaceFreeRegionSearchMultiSeed(
        const systems::Diagram<double>& diagram,
        const multibody::MultibodyPlant<double>* plant,
        const geometry::SceneGraph<double>* scene_graph,
        SeparatingPlaneOrder plane_order, CspaceRegionType cspace_region_type,
        const Eigen::Ref<const Eigen::VectorXd>& seedpoint_q,
        const Eigen::Ref<const Eigen::VectorXd>& q_star,
        const FilteredCollisionPairs& filtered_collision_pairs,
        const Eigen::Ref<const Eigen::MatrixXd>& C_init,
        const Eigen::Ref<const Eigen::VectorXd>& d_init,
        const VectorBisectionSearchOption& vector_bisection_search_option,
        const solvers::SolverOptions& solver_options,
        const std::optional<Eigen::MatrixXd>& q_inner_pts,
        const std::optional<std::pair<Eigen::MatrixXd, Eigen::VectorXd>>&
            inner_polytope,
        Eigen::MatrixXd* C_final, Eigen::VectorXd* d_final,
        Eigen::MatrixXd* P_final, Eigen::VectorXd* q_final) const;
=======
      Eigen::MatrixXd* P_final, Eigen::VectorXd* q_final,
      std::vector<SeparatingPlane>* separating_planes_sol) const;

//   /**
//    * do cspace region search
//    * @return
//    */
//    void DoCspaceFreeRegionSearch(
//        const systems::Diagram<double>& diagram,
//        const multibody::MultibodyPlant<double>* plant,
//        const geometry::SceneGraph<double>* scene_graph,
//        SeparatingPlaneOrder plane_order, CspaceRegionType cspace_region_type,
//        const Eigen::Ref<const Eigen::VectorXd>& seedpoint_q,
//        const Eigen::Ref<const Eigen::VectorXd>& q_star,
//        const FilteredCollisionPairs& filtered_collision_pairs,
//        const Eigen::Ref<const Eigen::MatrixXd>& C_init,
//        const Eigen::Ref<const Eigen::VectorXd>& d_init,
//        const InterleavedRegionSearchOptions& interleaved_region_search_option,
//        const solvers::SolverOptions& solver_options,
//        const std::optional<Eigen::MatrixXd>& q_inner_pts,
//        const std::optional<std::pair<Eigen::MatrixXd, Eigen::VectorXd>>&
//            inner_polytope,
//        Eigen::MatrixXd* C_final, Eigen::VectorXd* d_final,
//        Eigen::MatrixXd* P_final, Eigen::VectorXd* q_final) const;
//
//    void DoCspaceFreeRegionSearch(
//        const systems::Diagram<double>& diagram,
//        const multibody::MultibodyPlant<double>* plant,
//        const geometry::SceneGraph<double>* scene_graph,
//        SeparatingPlaneOrder plane_order, CspaceRegionType cspace_region_type,
//        const Eigen::Ref<const Eigen::VectorXd>& seedpoint_q,
//        const Eigen::Ref<const Eigen::VectorXd>& q_star,
//        const FilteredCollisionPairs& filtered_collision_pairs,
//        const Eigen::Ref<const Eigen::MatrixXd>& C_init,
//        const Eigen::Ref<const Eigen::VectorXd>& d_init,
//        const BilinearAlternationOption& bilinear_alternation_option,
//        const solvers::SolverOptions& solver_options,
//        const std::optional<Eigen::MatrixXd>& q_inner_pts,
//        const std::optional<std::pair<Eigen::MatrixXd, Eigen::VectorXd>>&
//            inner_polytope,
//        Eigen::MatrixXd* C_final, Eigen::VectorXd* d_final,
//        Eigen::MatrixXd* P_final, Eigen::VectorXd* q_final) const;
//
//    void DoCspaceFreeRegionSearch(
//        const systems::Diagram<double>& diagram,
//        const multibody::MultibodyPlant<double>* plant,
//        const geometry::SceneGraph<double>* scene_graph,
//        SeparatingPlaneOrder plane_order, CspaceRegionType cspace_region_type,
//        const Eigen::Ref<const Eigen::VectorXd>& seedpoint_q,
//        const Eigen::Ref<const Eigen::VectorXd>& q_star,
//        const FilteredCollisionPairs& filtered_collision_pairs,
//        const Eigen::Ref<const Eigen::MatrixXd>& C_init,
//        const Eigen::Ref<const Eigen::VectorXd>& d_init,
//        const BinarySearchOption& binary_search_option,
//        const solvers::SolverOptions& solver_options,
//        const std::optional<Eigen::MatrixXd>& q_inner_pts,
//        const std::optional<std::pair<Eigen::MatrixXd, Eigen::VectorXd>>&
//            inner_polytope, Eigen::VectorXd* d_final) const;
//
//    void DoCspaceFreeRegionSearch(
//        const systems::Diagram<double>& diagram,
//        const multibody::MultibodyPlant<double>* plant,
//        const geometry::SceneGraph<double>* scene_graph,
//        SeparatingPlaneOrder plane_order, CspaceRegionType cspace_region_type,
//        const Eigen::Ref<const Eigen::VectorXd>& seedpoint_q,
//        const Eigen::Ref<const Eigen::VectorXd>& q_star,
//        const FilteredCollisionPairs& filtered_collision_pairs,
//        const Eigen::Ref<const Eigen::MatrixXd>& C_init,
//        const Eigen::Ref<const Eigen::VectorXd>& d_init,
//        const VectorBisectionSearchOption& vector_bisection_search_option,
//        const solvers::SolverOptions& solver_options,
//        const std::optional<Eigen::MatrixXd>& q_inner_pts,
//        const std::optional<std::pair<Eigen::MatrixXd, Eigen::VectorXd>>&
//            inner_polytope,
//        Eigen::VectorXd* d_final) const;
//
//    void DoCspaceFreeRegionSearchMultiSeed(
//        const systems::Diagram<double>& diagram,
//        const multibody::MultibodyPlant<double>* plant,
//        const geometry::SceneGraph<double>* scene_graph,
//        SeparatingPlaneOrder plane_order, CspaceRegionType cspace_region_type,
//        const Eigen::Ref<const Eigen::VectorXd>& seedpoint_q,
//        const Eigen::Ref<const Eigen::VectorXd>& q_star,
//        const FilteredCollisionPairs& filtered_collision_pairs,
//        const Eigen::Ref<const Eigen::MatrixXd>& C_init,
//        const Eigen::Ref<const Eigen::VectorXd>& d_init,
//        const VectorBisectionSearchOption& vector_bisection_search_option,
//        const solvers::SolverOptions& solver_options,
//        const std::optional<Eigen::MatrixXd>& q_inner_pts,
//        const std::optional<std::pair<Eigen::MatrixXd, Eigen::VectorXd>>&
//            inner_polytope, Eigen::VectorXd* d_final,
//        Eigen::MatrixXd* P_final, Eigen::VectorXd* q_final) const;
>>>>>>> 8d97f303

  const RationalForwardKinematics& rational_forward_kinematics() const {
    return rational_forward_kinematics_;
  }

  const std::vector<SeparatingPlane>& separating_planes() const {
    return separating_planes_;
  }

  const std::map<multibody::BodyIndex, std::vector<ConvexPolytope>>&
  polytope_geometries() const {
    return polytope_geometries_;
  }

  const std::unordered_map<SortedPair<ConvexGeometry::Id>,
                           const SeparatingPlane*>&
  map_polytopes_to_separating_planes() const {
    return map_polytopes_to_separating_planes_;
  }

  const SeparatingPlaneOrder& plane_order() const {
    return plane_order_;
  }

  const CspaceRegionType& cspace_region_type() const {
    return cspace_region_type_;
  }

 private:
  RationalForwardKinematics rational_forward_kinematics_;
  const geometry::SceneGraph<double>* scene_graph_;
  std::map<multibody::BodyIndex, std::vector<ConvexPolytope>>
      polytope_geometries_;

  SeparatingPlaneOrder plane_order_;
  CspaceRegionType cspace_region_type_;
  std::vector<SeparatingPlane> separating_planes_;

  std::unordered_map<SortedPair<ConvexGeometry::Id>, const SeparatingPlane*>
      map_polytopes_to_separating_planes_;
};

/**
 * Generate the rational functions a_A.dot(p_AVi(t)) + b(i) - 1 or -1 -
 * a_A.dot(p_AVi(t)) - b(i). Which represents that the link (whose vertex Vi has
 * position p_AVi in the frame A) is on the positive (or negative) side of the
 * plane a_A * x + b = 0
 * @param X_AB_multilinear The pose of the link frame B in the expressed body
 * frame A. Note that this pose is a multilinear function of sinθ and cosθ.
 */
std::vector<LinkVertexOnPlaneSideRational>
GenerateLinkOnOneSideOfPlaneRationalFunction(
    const RationalForwardKinematics& rational_forward_kinematics,
    const ConvexPolytope* polytope, const ConvexPolytope* other_side_polytope,
    const RationalForwardKinematics::Pose<symbolic::Polynomial>&
        X_AB_multilinear,
    const drake::Vector3<symbolic::Expression>& a_A,
    const symbolic::Expression& b, PlaneSide plane_side,
    SeparatingPlaneOrder plane_order);

bool IsGeometryPairCollisionIgnored(
    ConvexGeometry::Id id1, ConvexGeometry::Id id2,
    const CspaceFreeRegion::FilteredCollisionPairs& filtered_collision_pairs);

bool IsGeometryPairCollisionIgnored(
    const SortedPair<ConvexGeometry::Id>& geometry_pair,
    const CspaceFreeRegion::FilteredCollisionPairs& filtered_collision_pairs);

void ComputeBoundsOnT(const Eigen::Ref<const Eigen::VectorXd>& q_star,
                      const Eigen::Ref<const Eigen::VectorXd>& q_upper,
                      const Eigen::Ref<const Eigen::VectorXd>& q_lower,
                      Eigen::VectorXd* t_lower, Eigen::VectorXd* t_upper);

/**
 * Construct the polynomial mᵀQm from monomial basis m and the lower diagonal
 * part of Q.
 * @param monomial_basis m in the documentation above.
 * @param gram Q in the documentation above.
 */
template <typename T>
symbolic::Polynomial CalcPolynomialFromGram(
    const VectorX<symbolic::Monomial>& monomial_basis,
    const Eigen::Ref<const MatrixX<T>>& gram);

/**
 * Overloads CalcPolynomialFromGram. It first evaluates each entry of gram
 * from `result`. This function avoids dynamic memory allocation of the gram
 * matrix result.
 */
symbolic::Polynomial CalcPolynomialFromGram(
    const VectorX<symbolic::Monomial>& monomial_basis,
    const Eigen::Ref<const MatrixX<symbolic::Variable>>& gram,
    const solvers::MathematicalProgramResult& result);

/**
 * Construct the polynomial mᵀQm from monomial basis m and the lower diagonal
 * part of Q.
 * @param monomial_basis m in the documentation above.
 * @param gram_lower stacking the columns of Q's lower part.
 */
template <typename T>
symbolic::Polynomial CalcPolynomialFromGramLower(
    const VectorX<symbolic::Monomial>& monomial_basis,
    const Eigen::Ref<const VectorX<T>>& gram_lower);

/**
 * Overload CalcPolynomialFromGramLower, but the value of gram matrix Q is
 * obtained from result. This function avoids dynamically allocate the matrix
 * for Q's value.
 */
symbolic::Polynomial CalcPolynomialFromGramLower(
    const VectorX<symbolic::Monomial>& monomial_basis,
    const Eigen::Ref<const VectorX<symbolic::Variable>>& gram_lower,
    const solvers::MathematicalProgramResult& result);

/**
 * Given the lower part of a symmetric matrix, fill the whole matrix.
 * @param lower Stacking the column of the matrix lower part.
 */
template <typename T>
void SymmetricMatrixFromLower(int mat_rows,
                              const Eigen::Ref<const VectorX<T>>& lower,
                              MatrixX<T>* mat);

/**
 * Add the constraint that an ellipsoid {Py+q | |y|₂ <= 1} is contained in the
 * polytope {t | C*t <= d, t_lower <= t <= t_upper}.
 *
 * Mathematically the constraint is
 * |cᵢᵀP|₂ ≤ dᵢ−cᵢᵀq
 * |P.row(i)|₂ + qᵢ ≤ t_upper(i)
 * −|P.row(i)|₂ + qᵢ ≥ t_lower(i)
 * P is p.s.d,
 * @param P A symmetric matrix already registered as decision variable in
 * `prog`.
 * @param q Already registered as decision variable in `prog`.
 * @param constrain_P_psd Whether we add the constraint P is psd (If you
 * maximize log(det(P)) later, then calling
 * prog.AddMaximizeLogDeterminantSymmetricMatrixCost(P) will automatically
 * constraint P being psd).
 */
void AddInscribedEllipsoid(
    solvers::MathematicalProgram* prog,
    const Eigen::Ref<const Eigen::MatrixXd>& C,
    const Eigen::Ref<const Eigen::VectorXd>& d,
    const Eigen::Ref<const Eigen::VectorXd>& t_lower,
    const Eigen::Ref<const Eigen::VectorXd>& t_upper,
    const Eigen::Ref<const MatrixX<symbolic::Variable>>& P,
    const Eigen::Ref<const VectorX<symbolic::Variable>>& q,
    bool constrain_P_psd = true);

/**
 * Add the constraint such that the ellipsoid {Py+q | |y|₂≤ 1} is contained
 * within the polytope C * t <=d with a margin no smaller than δ.
 * Mathematically the constraint is
 * |cᵢᵀP|₂ ≤ dᵢ − cᵢᵀq − δᵢ
 * |cᵢᵀ|₂ ≤ 1
 * where cᵢᵀ is the i'th row of C.
 * @param C This should have registered as decision variable in prog.
 * @param d This should have registered as decision variable in prog.
 * @param margin δ in the documentation above. This should have registered as
 * decision variable in prog.
 */
void AddOuterPolytope(
    solvers::MathematicalProgram* prog,
    const Eigen::Ref<const Eigen::MatrixXd>& P,
    const Eigen::Ref<const Eigen::VectorXd>& q,
    const Eigen::Ref<const MatrixX<symbolic::Variable>>& C,
    const Eigen::Ref<const VectorX<symbolic::Variable>>& d,
    const Eigen::Ref<const VectorX<symbolic::Variable>>& margin);

/**
 * Given a diagram (which contains the plant and the scene_graph), returns all
 * the convex polytopes.
 */
std::map<BodyIndex, std::vector<ConvexPolytope>> GetConvexPolytopes(
    const systems::Diagram<double>& diagram,
    const MultibodyPlant<double>* plant,
    const geometry::SceneGraph<double>* scene_graph);

/**
 * Find the redundant constraint in {C*t<=d, t_lower<=t<=t_upper}. We regard a
 * constraint aᵀt ≤ b being redundant if its tightened version aᵀt≤ b-tighten is
 * implied by the other (untightened) constraints.
 */
void FindRedundantInequalities(
    const Eigen::MatrixXd& C, const Eigen::VectorXd& d,
    const Eigen::VectorXd& t_lower, const Eigen::VectorXd& t_upper,
    double tighten, std::unordered_set<int>* C_redundant_indices,
    std::unordered_set<int>* t_lower_redundant_indices,
    std::unordered_set<int>* t_upper_redundant_indices);

/**
 * When we do binary search to find epsilon such that C*t<= d + epsilon is
 * collision free, if epsilon is too small, then this polytope {t| C*t<=
 * d+epsilon * 𝟏, t_lower<=t<=t_upper} can be empty. To avoid this case, we find
 * the minimal epsilon such that this polytope is non-empty.
 * @param t_lower The lower bound of t computed from joint lower limits.
 * @param t_upper The upper bound of t computed from joint upper limits.
 * @param t_inner_pts. If non-empty, then the polytope C*t+epsilon also have to
 * contain each column of t_inner_pts.
 * @param inner_polytope. A pair (C_bar, d_bar). If non-empty, then the polytope
 * C*t<=d+epsilon also has to contain the polytope {C_bar*t<=d_bar,
 * t_lower<=t<=t_upper}.
 */
// TODO(Alex.Amice): add the version with epsilon being a vector, and search for
// each epsilon independently.
double FindEpsilonLower(
    const Eigen::Ref<const Eigen::MatrixXd>& C,
    const Eigen::Ref<const Eigen::VectorXd>& d,
    const Eigen::Ref<const Eigen::VectorXd>& t_lower,
    const Eigen::Ref<const Eigen::VectorXd>& t_upper,
    const std::optional<Eigen::MatrixXd>& t_inner_pts,
    const std::optional<std::pair<Eigen::MatrixXd, Eigen::VectorXd>>&
        inner_polytope);

Eigen::VectorXd FindEpsilonLowerVector(
    const Eigen::Ref<const Eigen::MatrixXd>& C,
    const Eigen::Ref<const Eigen::VectorXd>& d,
    const Eigen::Ref<const Eigen::VectorXd>& t_lower,
    const Eigen::Ref<const Eigen::VectorXd>& t_upper,
    const Eigen::MatrixXd& t_inner_pts,
    const std::optional<std::pair<Eigen::MatrixXd, Eigen::VectorXd>>&
        inner_polytope);

Eigen::VectorXd FindEpsilonUpperVector(
    const Eigen::Ref<const Eigen::MatrixXd>& C,
    const Eigen::Ref<const Eigen::VectorXd>& d,
    const Eigen::Ref<const Eigen::VectorXd>& t_lower,
    const Eigen::Ref<const Eigen::VectorXd>& t_upper);


/**
 * When we do binary search to find epsilon such that C*t<= d + epsilon is
 * collision free, if epsilon is too small, then this polytope {t| C*t<=
 * d+epsilon * 𝟏, t_lower<=t<=t_upper} can be empty. To avoid this case, we find
 * the minimal epsilon such that this polytope is non-empty.
 * @param t_lower The lower bound of t computed from joint lower limits.
 * @param t_upper The upper bound of t computed from joint upper limits.
 * @param t_inner_pts. If non-empty, then the polytope C*t+epsilon also have to
 * contain each column of t_inner_pts.
 * @param inner_polytope. A pair (C_bar, d_bar). If non-empty, then the polytope
 * C*t<=d+epsilon also has to contain the polytope {C_bar*t<=d_bar,
 * t_lower<=t<=t_upper}.
 */
// TODO(Alex.Amice): add the version with epsilon being a vector, and search for
// each epsilon independently.
double FindEpsilonVectorLower(
    const Eigen::Ref<const Eigen::MatrixXd>& C,
    const Eigen::Ref<const Eigen::VectorXd>& d,
    const Eigen::Ref<const Eigen::VectorXd>& t_lower,
    const Eigen::Ref<const Eigen::VectorXd>& t_upper,
    const std::optional<Eigen::MatrixXd>& t_inner_pts,
    const std::optional<std::pair<Eigen::MatrixXd, Eigen::VectorXd>>&
        inner_polytope);

/**
 * Concatenate the polytope C*t<=d, t_lower <= t <= t_upper as C_bar * t <=
 * d_bar, where C_bar = [C; I; -I], d_bar = [d;t_upper;-t_lower].
 */
void GetCspacePolytope(const Eigen::Ref<const Eigen::MatrixXd>& C,
                       const Eigen::Ref<const Eigen::VectorXd>& d,
                       const Eigen::Ref<const Eigen::VectorXd>& t_lower,
                       const Eigen::Ref<const Eigen::VectorXd>& t_upper,
                       Eigen::MatrixXd* C_bar, Eigen::VectorXd* d_bar);

/**
 * Add the constraint that the polytope C*t<=d contains the polytope
 * C_inner*t<=d_inner, t_lower <= t <= t_upper.
 */
void AddCspacePolytopeContainment(
    solvers::MathematicalProgram* prog, const MatrixX<symbolic::Variable>& C,
    const VectorX<symbolic::Variable>& d,
    const Eigen::Ref<const Eigen::MatrixXd>& C_inner,
    const Eigen::Ref<const Eigen::VectorXd>& d_inner,
    const Eigen::Ref<const Eigen::VectorXd>& t_lower,
    const Eigen::Ref<const Eigen::VectorXd>& t_upper);

/**
 * Add the constraints that C*t<=d contains each column of inner_pts.
 */
void AddCspacePolytopeContainment(
    solvers::MathematicalProgram* prog, const MatrixX<symbolic::Variable>& C,
    const VectorX<symbolic::Variable>& d,
    const Eigen::Ref<const Eigen::MatrixXd>& inner_pts);

/**
 * Compute the volume of the Cspace region C*t<=d, t_lower <= t <= t_upper.
 */
[[nodiscard]] double CalcCspacePolytopeVolume(const Eigen::MatrixXd& C,
                                              const Eigen::VectorXd& d,
                                              const Eigen::VectorXd& t_lower,
                                              const Eigen::VectorXd& t_upper);
}  // namespace multibody
}  // namespace drake<|MERGE_RESOLUTION|>--- conflicted
+++ resolved
@@ -586,100 +586,6 @@
       const std::optional<std::pair<Eigen::MatrixXd, Eigen::VectorXd>>&
           inner_polytope,
       Eigen::MatrixXd* C_final, Eigen::VectorXd* d_final,
-<<<<<<< HEAD
-      Eigen::MatrixXd* P_final, Eigen::VectorXd* q_final) const;
-
-   /**
-    * do cspace region search
-    * @return
-    */
-    void DoCspaceFreeRegionSearch(
-        const systems::Diagram<double>& diagram,
-        const multibody::MultibodyPlant<double>* plant,
-        const geometry::SceneGraph<double>* scene_graph,
-        SeparatingPlaneOrder plane_order, CspaceRegionType cspace_region_type,
-        const Eigen::Ref<const Eigen::VectorXd>& seedpoint_q,
-        const Eigen::Ref<const Eigen::VectorXd>& q_star,
-        const FilteredCollisionPairs& filtered_collision_pairs,
-        const Eigen::Ref<const Eigen::MatrixXd>& C_init,
-        const Eigen::Ref<const Eigen::VectorXd>& d_init,
-        const InterleavedRegionSearchOptions& interleaved_region_search_option,
-        const solvers::SolverOptions& solver_options,
-        const std::optional<Eigen::MatrixXd>& q_inner_pts,
-        const std::optional<std::pair<Eigen::MatrixXd, Eigen::VectorXd>>&
-            inner_polytope,
-        Eigen::MatrixXd* C_final, Eigen::VectorXd* d_final,
-        Eigen::MatrixXd* P_final, Eigen::VectorXd* q_final) const;
-
-    void DoCspaceFreeRegionSearch(
-        const systems::Diagram<double>& diagram,
-        const multibody::MultibodyPlant<double>* plant,
-        const geometry::SceneGraph<double>* scene_graph,
-        SeparatingPlaneOrder plane_order, CspaceRegionType cspace_region_type,
-        const Eigen::Ref<const Eigen::VectorXd>& seedpoint_q,
-        const Eigen::Ref<const Eigen::VectorXd>& q_star,
-        const FilteredCollisionPairs& filtered_collision_pairs,
-        const Eigen::Ref<const Eigen::MatrixXd>& C_init,
-        const Eigen::Ref<const Eigen::VectorXd>& d_init,
-        const BilinearAlternationOption& bilinear_alternation_option,
-        const solvers::SolverOptions& solver_options,
-        const std::optional<Eigen::MatrixXd>& q_inner_pts,
-        const std::optional<std::pair<Eigen::MatrixXd, Eigen::VectorXd>>&
-            inner_polytope,
-        Eigen::MatrixXd* C_final, Eigen::VectorXd* d_final,
-        Eigen::MatrixXd* P_final, Eigen::VectorXd* q_final) const;
-
-    void DoCspaceFreeRegionSearch(
-        const systems::Diagram<double>& diagram,
-        const multibody::MultibodyPlant<double>* plant,
-        const geometry::SceneGraph<double>* scene_graph,
-        SeparatingPlaneOrder plane_order, CspaceRegionType cspace_region_type,
-        const Eigen::Ref<const Eigen::VectorXd>& seedpoint_q,
-        const Eigen::Ref<const Eigen::VectorXd>& q_star,
-        const FilteredCollisionPairs& filtered_collision_pairs,
-        const Eigen::Ref<const Eigen::MatrixXd>& C_init,
-        const Eigen::Ref<const Eigen::VectorXd>& d_init,
-        const BinarySearchOption& binary_search_option,
-        const solvers::SolverOptions& solver_options,
-        const std::optional<Eigen::MatrixXd>& q_inner_pts,
-        const std::optional<std::pair<Eigen::MatrixXd, Eigen::VectorXd>>&
-            inner_polytope, Eigen::VectorXd* d_final) const;
-
-    void DoCspaceFreeRegionSearch(
-        const systems::Diagram<double>& diagram,
-        const multibody::MultibodyPlant<double>* plant,
-        const geometry::SceneGraph<double>* scene_graph,
-        SeparatingPlaneOrder plane_order, CspaceRegionType cspace_region_type,
-        const Eigen::Ref<const Eigen::VectorXd>& seedpoint_q,
-        const Eigen::Ref<const Eigen::VectorXd>& q_star,
-        const FilteredCollisionPairs& filtered_collision_pairs,
-        const Eigen::Ref<const Eigen::MatrixXd>& C_init,
-        const Eigen::Ref<const Eigen::VectorXd>& d_init,
-        const VectorBisectionSearchOption& vector_bisection_search_option,
-        const solvers::SolverOptions& solver_options,
-        const std::optional<Eigen::MatrixXd>& q_inner_pts,
-        const std::optional<std::pair<Eigen::MatrixXd, Eigen::VectorXd>>&
-            inner_polytope,
-        Eigen::VectorXd* d_final) const;
-
-    void DoCspaceFreeRegionSearchMultiSeed(
-        const systems::Diagram<double>& diagram,
-        const multibody::MultibodyPlant<double>* plant,
-        const geometry::SceneGraph<double>* scene_graph,
-        SeparatingPlaneOrder plane_order, CspaceRegionType cspace_region_type,
-        const Eigen::Ref<const Eigen::VectorXd>& seedpoint_q,
-        const Eigen::Ref<const Eigen::VectorXd>& q_star,
-        const FilteredCollisionPairs& filtered_collision_pairs,
-        const Eigen::Ref<const Eigen::MatrixXd>& C_init,
-        const Eigen::Ref<const Eigen::VectorXd>& d_init,
-        const VectorBisectionSearchOption& vector_bisection_search_option,
-        const solvers::SolverOptions& solver_options,
-        const std::optional<Eigen::MatrixXd>& q_inner_pts,
-        const std::optional<std::pair<Eigen::MatrixXd, Eigen::VectorXd>>&
-            inner_polytope,
-        Eigen::MatrixXd* C_final, Eigen::VectorXd* d_final,
-        Eigen::MatrixXd* P_final, Eigen::VectorXd* q_final) const;
-=======
       Eigen::MatrixXd* P_final, Eigen::VectorXd* q_final,
       std::vector<SeparatingPlane>* separating_planes_sol) const;
 
@@ -772,7 +678,6 @@
 //        const std::optional<std::pair<Eigen::MatrixXd, Eigen::VectorXd>>&
 //            inner_polytope, Eigen::VectorXd* d_final,
 //        Eigen::MatrixXd* P_final, Eigen::VectorXd* q_final) const;
->>>>>>> 8d97f303
 
   const RationalForwardKinematics& rational_forward_kinematics() const {
     return rational_forward_kinematics_;
